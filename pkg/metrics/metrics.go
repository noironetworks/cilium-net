// SPDX-License-Identifier: Apache-2.0
// Copyright Authors of Cilium

// Package metrics holds prometheus metrics objects and related utility functions. It
// does not abstract away the prometheus client but the caller rarely needs to
// refer to prometheus directly.
package metrics

// Adding a metric
// - Add a metric object of the appropriate type as an exported variable
// - Register the new object in the init function

import (
	"context"

	"github.com/prometheus/client_golang/prometheus"
	dto "github.com/prometheus/client_model/go"
	"github.com/sirupsen/logrus"
	base_metrics "k8s.io/component-base/metrics"

	"github.com/cilium/cilium/api/v1/models"
	"github.com/cilium/cilium/pkg/metrics/metric"
	"github.com/cilium/cilium/pkg/promise"
	"github.com/cilium/cilium/pkg/source"
	"github.com/cilium/cilium/pkg/time"
	"github.com/cilium/cilium/pkg/version"
)

const (
	// ErrorTimeout is the value used to notify timeout errors.
	ErrorTimeout = "timeout"

	// ErrorProxy is the value used to notify errors on Proxy.
	ErrorProxy = "proxy"

	// L7DNS is the value used to report DNS label on metrics
	L7DNS = "dns"

	// SubsystemBPF is the subsystem to scope metrics related to the bpf syscalls.
	SubsystemBPF = "bpf"

	// SubsystemDatapath is the subsystem to scope metrics related to management of
	// the datapath. It is prepended to metric names and separated with a '_'.
	SubsystemDatapath = "datapath"

	// SubsystemAgent is the subsystem to scope metrics related to the cilium agent itself.
	SubsystemAgent = "agent"

	// SubsystemFQDN is the subsystem to scope metrics related to the FQDN proxy.
	SubsystemIPCache = "ipcache"

	// SubsystemK8s is the subsystem to scope metrics related to Kubernetes
	SubsystemK8s = "k8s"

	// SubsystemK8sClient is the subsystem to scope metrics related to the kubernetes client.
	SubsystemK8sClient = "k8s_client"

	// SubsystemWorkQueue is the subsystem to scope metrics related to the workqueue.
	SubsystemWorkQueue = "k8s_workqueue"

	// SubsystemKVStore is the subsystem to scope metrics related to the kvstore.
	SubsystemKVStore = "kvstore"

	// SubsystemFQDN is the subsystem to scope metrics related to the FQDN proxy.
	SubsystemFQDN = "fqdn"

	// SubsystemNodes is the subsystem to scope metrics related to the node manager.
	SubsystemNodes = "nodes"

	// SubsystemTriggers is the subsystem to scope metrics related to the trigger package.
	SubsystemTriggers = "triggers"

	// SubsystemAPILimiter is the subsystem to scope metrics related to the API limiter package.
	SubsystemAPILimiter = "api_limiter"

	// CiliumAgentNamespace is used to scope metrics from the Cilium Agent
	CiliumAgentNamespace = "cilium"

	// CiliumClusterMeshAPIServerNamespace is used to scope metrics from the
	// Cilium Cluster Mesh API Server
	CiliumClusterMeshAPIServerNamespace = "cilium_clustermesh_apiserver"

	// CiliumClusterMeshAPIServerNamespace is used to scope metrics from
	// Cilium KVStoreMesh
	CiliumKVStoreMeshNamespace = "cilium_kvstoremesh"

	// CiliumOperatorNamespace is used to scope metrics from the Cilium Operator
	CiliumOperatorNamespace = "cilium_operator"

	// LabelError indicates the type of error (string)
	LabelError = "error"

	// LabelOutcome indicates whether the outcome of the operation was successful or not
	LabelOutcome = "outcome"

	// LabelAttempts is the number of attempts it took to complete the operation
	LabelAttempts = "attempts"

	// Labels

	// LabelValueFalse is the string value for true metric label values.
	LabelValueTrue = "true"

	// LabelValueFalse is the string value for false metric label values.
	LabelValueFalse = "false"

	// LabelValueOutcomeSuccess is used as a successful outcome of an operation
	LabelValueOutcomeSuccess = "success"

	// LabelValueOutcomeFail is used as an unsuccessful outcome of an operation
	LabelValueOutcomeFail = "fail"

	// LabelValueOutcomeFailure is used as an unsuccessful outcome of an operation.
	// NOTE: This should only be used for existing metrics, new metrics should use LabelValueOutcomeFail.
	LabelValueOutcomeFailure = "failure"

	// LabelDropReason is used to describe reason for dropping a packets/bytes
	LabelDropReason = "reason"

	// LabelEventSourceAPI marks event-related metrics that come from the API
	LabelEventSourceAPI = "api"

	// LabelEventSourceK8s marks event-related metrics that come from k8s
	LabelEventSourceK8s = "k8s"

	// LabelEventSourceFQDN marks event-related metrics that come from pkg/fqdn
	LabelEventSourceFQDN = "fqdn"

	// LabelEventSourceContainerd marks event-related metrics that come from docker
	LabelEventSourceContainerd = "docker"

	// LabelDatapathArea marks which area the metrics are related to (eg, which BPF map)
	LabelDatapathArea = "area"

	// LabelDatapathName marks a unique identifier for this metric.
	// The name should be defined once for a given type of error.
	LabelDatapathName = "name"

	// LabelDatapathFamily marks which protocol family (IPv4, IPV6) the metric is related to.
	LabelDatapathFamily = "family"

	// LabelProtocol marks the L4 protocol (TCP, ANY) for the metric.
	LabelProtocol = "protocol"

	// LabelSignalType marks the signal name
	LabelSignalType = "signal"

	// LabelSignalData marks the signal data
	LabelSignalData = "data"

	// LabelStatus the label from completed task
	LabelStatus = "status"

	// LabelPolicyEnforcement is the label used to see the enforcement status
	LabelPolicyEnforcement = "enforcement"

	// LabelPolicySource is the label used to see the enforcement status
	LabelPolicySource = "source"

	LabelSource = "source"

	// LabelScope is the label used to defined multiples scopes in the same
	// metric. For example, one counter may measure a metric over the scope of
	// the entire event (scope=global), or just part of an event
	// (scope=slow_path)
	LabelScope = "scope"

	// LabelProtocolL7 is the label used when working with layer 7 protocols.
	LabelProtocolL7 = "protocol_l7"

	// LabelBuildState is the state a build queue entry is in
	LabelBuildState = "state"

	// LabelBuildQueueName is the name of the build queue
	LabelBuildQueueName = "name"

	// LabelAction is the label used to defined what kind of action was performed in a metric
	LabelAction = "action"

	// LabelSubsystem is the label used to refer to any of the child process
	// started by cilium (Envoy, monitor, etc..)
	LabelSubsystem = "subsystem"

	// LabelKind is the kind of a label
	LabelKind = "kind"

	// LabelEventSource is the source of a label for event metrics
	// i.e. k8s, containerd, api.
	LabelEventSource = "source"

	// LabelPath is the label for the API path
	LabelPath = "path"
	// LabelMethod is the label for the HTTP method
	LabelMethod = "method"

	// LabelAPIReturnCode is the HTTP code returned for that API path
	LabelAPIReturnCode = "return_code"

	// LabelOperation is the label for BPF maps operations
	LabelOperation = "operation"

	// LabelMapName is the label for the BPF map name
	LabelMapName = "map_name"

	LabelMapGroup = "map_group"

	// LabelVersion is the label for the version number
	LabelVersion = "version"

	// LabelVersionRevision is the label for the version revision
	LabelVersionRevision = "revision"

	// LabelArch is the label for the platform architecture (e.g. linux/amd64)
	LabelArch = "arch"

	// LabelDirection is the label for traffic direction
	LabelDirection = "direction"

	// LabelSourceCluster is the label for source cluster name
	LabelSourceCluster = "source_cluster"

	// LabelSourceNodeName is the label for source node name
	LabelSourceNodeName = "source_node_name"

	// LabelTargetCluster is the label for target cluster name
	LabelTargetCluster = "target_cluster"

	// LabelTargetNodeIP is the label for target node IP
	LabelTargetNodeIP = "target_node_ip"

	// LabelTargetNodeName is the label for target node name
	LabelTargetNodeName = "target_node_name"

	// LabelTargetNodeType is the label for target node type (local_node, remote_intra_cluster, vs remote_inter_cluster)
	LabelTargetNodeType = "target_node_type"

	LabelLocationLocalNode          = "local_node"
	LabelLocationRemoteIntraCluster = "remote_intra_cluster"
	LabelLocationRemoteInterCluster = "remote_inter_cluster"

	// Rule label is a label for a L7 rule name.
	LabelL7Rule = "rule"

	// LabelL7ProxyType is the label for denoting a L7 proxy type.
	LabelL7ProxyType = "proxy_type"

	// LabelType is the label for type in general (e.g. endpoint, node)
	LabelType         = "type"
	LabelPeerEndpoint = "endpoint"
	LabelPeerNode     = "node"

	LabelTrafficHTTP = "http"
	LabelTrafficICMP = "icmp"

	LabelAddressType          = "address_type"
	LabelAddressTypePrimary   = "primary"
	LabelAddressTypeSecondary = "secondary"

	// LabelConnectivityStatus is the label for connectivity statuses
	LabelConnectivityStatus = "status"
	LabelReachable          = "reachable"
	LabelUnreachable        = "unreachable"
	LabelUnknown            = "unknown"
)

var (
	// LabelValuesBool is metric label value set for boolean type.
	LabelValuesBool = metric.NewValues(LabelValueTrue, LabelValueFalse)

	// Namespace is used to scope metrics from cilium. It is prepended to metric
	// names and separated with a '_'
	Namespace = CiliumAgentNamespace

	registryResolver, registry = promise.New[*Registry]()

	BPFMapPressure = true

	// BootstrapTimes is the durations of cilium-agent bootstrap sequence.
	BootstrapTimes = NoOpObserverVec

	// APIInteractions is the total time taken to process an API call made
	// to the cilium-agent
	APIInteractions = NoOpObserverVec

	// Status

	// NodeConnectivityStatus is the connectivity status between local node to
	// other node intra or inter cluster.
	NodeConnectivityStatus = NoOpGaugeDeletableVec

	// NodeConnectivityLatency is the connectivity latency between local node to
	// other node intra or inter cluster.
	NodeConnectivityLatency = NoOpGaugeDeletableVec

	// NodeHealthConnectivityStatus is the number of connections with connectivity status
	// between local node to other node intra or inter cluster.
	NodeHealthConnectivityStatus = NoOpGaugeVec

	// NodeHealthConnectivityLatency is the histogram connectivity latency between local node to
	// other node intra or inter cluster.
	NodeHealthConnectivityLatency = NoOpObserverVec

	// Endpoint

	// Endpoint is a function used to collect this metric.
	// It must be thread-safe.
	Endpoint metric.GaugeFunc

	// EndpointMaxIfindex is the maximum observed interface index for existing endpoints
	EndpointMaxIfindex = NoOpGauge

	// EndpointRegenerationTotal is a count of the number of times any endpoint
	// has been regenerated and success/fail outcome
	EndpointRegenerationTotal = NoOpCounterVec

	// EndpointStateCount is the total count of the endpoints in various states.
	EndpointStateCount = NoOpGaugeVec

	// EndpointRegenerationTimeStats is the total time taken to regenerate
	// endpoints, labeled by span name and status ("success" or "failure")
	EndpointRegenerationTimeStats = NoOpObserverVec

	// EndpointPropagationDelay is the delay between creation of local CiliumEndpoint
	// and update for that CiliumEndpoint received through CiliumEndpointSlice.
	// Measure of local CEP roundtrip time with CiliumEndpointSlice feature enabled.
	EndpointPropagationDelay = NoOpObserverVec

	// Policy
	// Policy is the number of policies loaded into the agent
	Policy = NoOpGauge

	// PolicyRegenerationCount is the total number of successful policy
	// regenerations.
	// Deprecated: Use EndpointRegenerationTotal.
	PolicyRegenerationCount = NoOpCounter

	// PolicyRegenerationTimeStats is the total time taken to generate policies.
	// Deprecated: Use EndpointRegenerationTimeStats.
	PolicyRegenerationTimeStats = NoOpObserverVec

	// PolicyRevision is the current policy revision number for this agent
	PolicyRevision = NoOpGauge

	// PolicyChangeTotal is a count of policy changes by outcome ("success" or
	// "failure")
	PolicyChangeTotal = NoOpCounterVec

	// PolicyEndpointStatus is the number of endpoints with policy labeled by enforcement type
	PolicyEndpointStatus = NoOpGaugeVec

	// PolicyImplementationDelay is a distribution of times taken from adding a
	// policy (and incrementing the policy revision) to seeing it in the datapath
	// per Endpoint. This reflects the actual delay perceived by traffic flowing
	// through the datapath. The longest times will roughly correlate with the
	// time taken to fully deploy an endpoint.
	PolicyImplementationDelay = NoOpObserverVec

	// CIDRGroup

	// CIDRGroupsReferenced is the number of CNPs and CCNPs referencing at least one CiliumCIDRGroup.
	// CNPs with empty or non-existing CIDRGroupRefs are not considered.
	CIDRGroupsReferenced = NoOpGauge

	// CIDRGroupTranslationTimeStats is the time taken to translate the policy field `FromCIDRGroupRef`
	// after the referenced CIDRGroups have been updated or deleted.
	CIDRGroupTranslationTimeStats = NoOpHistogram

	// Identity

	// Identity is the number of identities currently in use on the node by type
	Identity = NoOpGaugeVec

	// IdentityLabelSources is the number of identities in use on the node with
	// have a particular label source. Note that an identity may contain labels
	// from multiple sources and thus might be counted in multiple buckets
	IdentityLabelSources = NoOpGaugeVec

	// Events

	// EventTS is the time in seconds since epoch that we last received an
	// event that was handled by Cilium. This metric tracks the source of the
	// event which can be one of K8s or Cilium's API.
	EventTS = NoOpGaugeVec

	// EventLagK8s is the lag calculation for k8s Pod events.
	EventLagK8s = NoOpGauge

	// L7 statistics

	// ProxyRedirects is the number of redirects labeled by protocol
	ProxyRedirects = NoOpGaugeVec

	// ProxyPolicyL7Total is a count of all l7 requests handled by proxy
	ProxyPolicyL7Total = NoOpCounterVec

	// ProxyUpstreamTime is how long the upstream server took to reply labeled
	// by error, protocol and span time
	ProxyUpstreamTime = NoOpObserverVec

	// ProxyDatapathUpdateTimeout is a count of all the timeouts encountered while
	// updating the datapath due to an FQDN IP update
	ProxyDatapathUpdateTimeout = NoOpCounter

	// L3-L4 statistics

	// Datapath statistics

	// ConntrackGCRuns is the number of times that the conntrack GC
	// process was run.
	ConntrackGCRuns = NoOpCounterVec

	// ConntrackGCKeyFallbacks number of times that the conntrack key fallback was invalid.
	ConntrackGCKeyFallbacks = NoOpCounterVec

	// ConntrackGCSize the number of entries in the conntrack table
	ConntrackGCSize = NoOpGaugeVec

	// NatGCSize the number of entries in the nat table
	NatGCSize = NoOpGaugeVec

	// ConntrackGCDuration the duration of the conntrack GC process in milliseconds.
	ConntrackGCDuration = NoOpObserverVec

	// ConntrackDumpReset marks the count for conntrack dump resets
	ConntrackDumpResets = NoOpCounterVec

	// Signals

	// SignalsHandled is the number of signals received.
	SignalsHandled = NoOpCounterVec

	// Services

	// ServicesEventsCount counts the number of services
	ServicesEventsCount = NoOpCounterVec

	// ServiceImplementationDelay the execution duration of the service handler in milliseconds.
	// The metric reflects the time it took to program the service excluding the event queue latency.
	ServiceImplementationDelay = NoOpObserverVec

	// Errors and warnings

	// ErrorsWarnings is the number of errors and warnings in cilium-agent instances
	ErrorsWarnings = NoOpCounterVec

	// ControllerRuns is the number of times that a controller process runs.
	ControllerRuns = NoOpCounterVec

	// ControllerRunsDuration the duration of the controller process in seconds
	ControllerRunsDuration = NoOpObserverVec

	// subprocess, labeled by Subsystem
	SubprocessStart = NoOpCounterVec

	// Kubernetes Events

	// KubernetesEventProcessed is the number of Kubernetes events
	// processed labeled by scope, action and execution result
	KubernetesEventProcessed = NoOpCounterVec

	// KubernetesEventReceived is the number of Kubernetes events received
	// labeled by scope, action, valid data and equalness.
	KubernetesEventReceived = NoOpCounterVec

	// Kubernetes interactions

	// KubernetesAPIInteractions is the total time taken to process an API call made
	// to the kube-apiserver
	KubernetesAPIInteractions = NoOpObserverVec

	// KubernetesAPIRateLimiterLatency is the client side rate limiter latency metric
	KubernetesAPIRateLimiterLatency = NoOpObserverVec

	// KubernetesAPICallsTotal is the counter for all API calls made to
	// kube-apiserver.
	KubernetesAPICallsTotal = NoOpCounterVec

	// KubernetesCNPStatusCompletion is the number of seconds it takes to
	// complete a CNP status update
	KubernetesCNPStatusCompletion = NoOpObserverVec

	// KubernetesNetworkProgrammingLatency is defined as the time it took to program the network - from the time
	// the service or pod has changed to the time the change was propagated and the proper kube-proxy/cilium
	// rules were synced. Exported for each endpoints object that were part of the rules sync.
	// See https://github.com/kubernetes/community/blob/master/sig-scalability/slos/network_programming_latency.md
	// Note that the metrics is partially based on the time exported by the endpoints controller on
	// the master machine. The measurement may be inaccurate if there is a clock drift between the
	// node and master machine.
	KubernetesNetworkProgrammingLatency = NoOpHistogram

	// TerminatingEndpointsEvents is the number of terminating endpoint events received from kubernetes.
	TerminatingEndpointsEvents = NoOpCounter

	// IPAM events

	// IPAMEvent is the number of IPAM events received labeled by action and
	// datapath family type
	IPAMEvent = NoOpCounterVec

	// IPAMCapacity tracks the total number of IPs that could be allocated. To
	// get the current number of available IPs, it would be this metric
	// subtracted by IPAMEvent{allocated}.
	IPAMCapacity = NoOpGaugeVec

	// KVstore events

	// KVStoreOperationsDuration records the duration of kvstore operations
	KVStoreOperationsDuration = NoOpObserverVec

	// KVStoreEventsQueueDuration records the duration in seconds of time
	// received event was blocked before it could be queued
	KVStoreEventsQueueDuration = NoOpObserverVec

	// KVStoreQuorumErrors records the number of kvstore quorum errors
	KVStoreQuorumErrors = NoOpCounterVec

	// FQDNGarbageCollectorCleanedTotal is the number of domains cleaned by the
	// GC job.
	FQDNGarbageCollectorCleanedTotal = NoOpCounter

	// FQDNActiveNames is the number of domains inside the DNS cache that have
	// not expired (by TTL), per endpoint.
	FQDNActiveNames = NoOpGaugeVec

	// FQDNActiveIPs is the number of IPs inside the DNS cache associated with
	// a domain that has not expired (by TTL) and are currently active, per
	// endpoint.
	FQDNActiveIPs = NoOpGaugeVec

	// FQDNAliveZombieConnections is the number IPs associated with domains
	// that have expired (by TTL) yet still associated with an active
	// connection (aka zombie), per endpoint.
	FQDNAliveZombieConnections = NoOpGaugeVec

	// FQDNSelectors is the total number of registered ToFQDN selectors
	FQDNSelectors = NoOpGauge

	// FQDNSemaphoreRejectedTotal is the total number of DNS requests rejected
	// by the DNS proxy because too many requests were in flight, as enforced by
	// the admission semaphore.
	FQDNSemaphoreRejectedTotal = NoOpCounter

	// IPCacheErrorsTotal is the total number of IPCache events handled in
	// the IPCache subsystem that resulted in errors.
	IPCacheErrorsTotal = NoOpCounterVec

	// IPCacheEventsTotal is the total number of IPCache events handled in
	// the IPCache subsystem.
	IPCacheEventsTotal = NoOpCounterVec

	// BPFSyscallDuration is the metric for bpf syscalls duration.
	BPFSyscallDuration = NoOpObserverVec

	// BPFMapOps is the metric to measure the number of operations done to a
	// bpf map.
	BPFMapOps = NoOpCounterVec

	// BPFMapCapacity is the max capacity of bpf maps, labelled by map group classification.
	BPFMapCapacity = NoOpGaugeVec

	// TriggerPolicyUpdateTotal is the metric to count total number of
	// policy update triggers
	TriggerPolicyUpdateTotal = NoOpCounterVec

	// TriggerPolicyUpdateFolds is the current level folding that is
	// happening when running policy update triggers
	TriggerPolicyUpdateFolds = NoOpGauge

	// TriggerPolicyUpdateCallDuration measures the latency and call
	// duration of policy update triggers
	TriggerPolicyUpdateCallDuration = NoOpObserverVec

	// VersionMetric labelled by Cilium version
	VersionMetric = NoOpGaugeVec

	// APILimiterWaitHistoryDuration is a histogram that measures the
	// individual wait durations of API limiters
	APILimiterWaitHistoryDuration = NoOpObserverVec

	// APILimiterWaitDuration is the gauge of the current mean, min, and
	// max wait duration
	APILimiterWaitDuration = NoOpGaugeVec

	// APILimiterProcessingDuration is the gauge of the mean and estimated
	// processing duration
	APILimiterProcessingDuration = NoOpGaugeVec

	// APILimiterRequestsInFlight is the gauge of the current and max
	// requests in flight
	APILimiterRequestsInFlight = NoOpGaugeVec

	// APILimiterRateLimit is the gauge of the current rate limiting
	// configuration including limit and burst
	APILimiterRateLimit = NoOpGaugeVec

	// APILimiterAdjustmentFactor is the gauge representing the latest
	// adjustment factor that was applied
	APILimiterAdjustmentFactor = NoOpGaugeVec

	// APILimiterProcessedRequests is the counter of the number of
	// processed (successful and failed) requests
	APILimiterProcessedRequests = NoOpCounterVec

	// WorkQueueDepth is the depth of the workqueue
	//
	// We set actual metrics here instead of NoOp for the workqueue metrics
	// because these metrics will be registered with workqueue.SetProvider
	// by init function in watcher.go. Otherwise, we will register NoOps.
	//
	WorkQueueDepth = metric.NewGaugeVec(metric.GaugeOpts{
		ConfigName: Namespace + "_" + SubsystemWorkQueue + "_depth",
		Namespace:  Namespace,
		Subsystem:  SubsystemWorkQueue,
		Name:       "depth",
		Help:       "Current depth of workqueue.",
	}, []string{"name"})

	// WorkQueueAddsTotal is the total number of adds to the workqueue
	WorkQueueAddsTotal = metric.NewCounterVec(metric.CounterOpts{
		ConfigName: Namespace + "_" + SubsystemWorkQueue + "_adds_total",
		Namespace:  Namespace,
		Subsystem:  SubsystemWorkQueue,
		Name:       "adds_total",
		Help:       "Total number of adds handled by workqueue.",
	}, []string{"name"})

	// WorkQueueLatency is the latency of how long an item stays in the workqueue
	WorkQueueLatency = metric.NewHistogramVec(metric.HistogramOpts{
		ConfigName: Namespace + "_" + SubsystemWorkQueue + "_queue_duration_seconds",
		Namespace:  Namespace,
		Subsystem:  SubsystemWorkQueue,
		Name:       "queue_duration_seconds",
		Help:       "How long in seconds an item stays in workqueue before being requested.",
		Buckets:    prometheus.ExponentialBuckets(10e-9, 10, 10),
	}, []string{"name"})

	// WorkQueueDuration is the duration of how long processing an item for the workqueue
	WorkQueueDuration = metric.NewHistogramVec(metric.HistogramOpts{
		ConfigName: Namespace + "_" + SubsystemWorkQueue + "_work_duration_seconds",
		Namespace:  Namespace,
		Subsystem:  SubsystemWorkQueue,
		Name:       "work_duration_seconds",
		Help:       "How long in seconds processing an item from workqueue takes.",
		Buckets:    prometheus.ExponentialBuckets(10e-9, 10, 10),
	}, []string{"name"})

	// WorkQueueUnfinishedWork is how many seconds of work has been done that is in progress
	WorkQueueUnfinishedWork = metric.NewGaugeVec(metric.GaugeOpts{
		ConfigName: Namespace + "_" + SubsystemWorkQueue + "_unfinished_work_seconds",
		Namespace:  Namespace,
		Subsystem:  SubsystemWorkQueue,
		Name:       "unfinished_work_seconds",
		Help: "How many seconds of work has been done that " +
			"is in progress and hasn't been observed by work_duration. Large " +
			"values indicate stuck threads. One can deduce the number of stuck " +
			"threads by observing the rate at which this increases.",
	}, []string{"name"})

	// WorkQueueLongestRunningProcessor is the longest running processor in the workqueue
	WorkQueueLongestRunningProcessor = metric.NewGaugeVec(metric.GaugeOpts{
		ConfigName: Namespace + "_" + SubsystemWorkQueue + "_longest_running_processor_seconds",
		Namespace:  Namespace,
		Subsystem:  SubsystemWorkQueue,
		Name:       "longest_running_processor_seconds",
		Help: "How many seconds has the longest running " +
			"processor for workqueue been running.",
	}, []string{"name"})

	// WorkQueueRetries is the number of retries for handled by the workqueue
	WorkQueueRetries = metric.NewCounterVec(metric.CounterOpts{
		ConfigName: Namespace + "_" + SubsystemWorkQueue + "_retries_total",
		Namespace:  Namespace,
		Subsystem:  SubsystemWorkQueue,
		Name:       "retries_total",
		Help:       "Total number of retries handled by workqueue.",
	}, []string{"name"})
)

type LegacyMetrics struct {
<<<<<<< HEAD
	BootstrapTimes                      metric.Vec[metric.Observer]
	APIInteractions                     metric.Vec[metric.Observer]
	NodeConnectivityStatus              metric.DeletableVec[metric.Gauge]
	NodeConnectivityLatency             metric.DeletableVec[metric.Gauge]
	Endpoint                            metric.GaugeFunc
	EndpointMaxIfindex                  metric.Gauge
	EndpointRegenerationTotal           metric.Vec[metric.Counter]
	EndpointStateCount                  metric.Vec[metric.Gauge]
	EndpointRegenerationTimeStats       metric.Vec[metric.Observer]
	EndpointPropagationDelay            metric.Vec[metric.Observer]
	Policy                              metric.Gauge
	PolicyRegenerationCount             metric.Counter
	PolicyRegenerationTimeStats         metric.Vec[metric.Observer]
	PolicyRevision                      metric.Gauge
	PolicyChangeTotal                   metric.Vec[metric.Counter]
	PolicyEndpointStatus                metric.Vec[metric.Gauge]
	PolicyImplementationDelay           metric.Vec[metric.Observer]
	CIDRGroupsReferenced                metric.Gauge
	CIDRGroupTranslationTimeStats       metric.Histogram
	Identity                            metric.Vec[metric.Gauge]
	IdentityLabelSources                metric.Vec[metric.Gauge]
	EventTS                             metric.Vec[metric.Gauge]
	EventLagK8s                         metric.Gauge
	ProxyRedirects                      metric.Vec[metric.Gauge]
	ProxyPolicyL7Total                  metric.Vec[metric.Counter]
	ProxyUpstreamTime                   metric.Vec[metric.Observer]
	ProxyDatapathUpdateTimeout          metric.Counter
	ConntrackGCRuns                     metric.Vec[metric.Counter]
	ConntrackGCKeyFallbacks             metric.Vec[metric.Counter]
	ConntrackGCSize                     metric.Vec[metric.Gauge]
	NatGCSize                           metric.Vec[metric.Gauge]
	ConntrackGCDuration                 metric.Vec[metric.Observer]
	ConntrackDumpResets                 metric.Vec[metric.Counter]
	SignalsHandled                      metric.Vec[metric.Counter]
	ServicesEventsCount                 metric.Vec[metric.Counter]
	ServiceImplementationDelay          metric.Vec[metric.Observer]
	ErrorsWarnings                      metric.Vec[metric.Counter]
	ControllerRuns                      metric.Vec[metric.Counter]
	ControllerRunsDuration              metric.Vec[metric.Observer]
	SubprocessStart                     metric.Vec[metric.Counter]
	KubernetesEventProcessed            metric.Vec[metric.Counter]
	KubernetesEventReceived             metric.Vec[metric.Counter]
	KubernetesAPIInteractions           metric.Vec[metric.Observer]
	KubernetesAPIRateLimiterLatency     metric.Vec[metric.Observer]
	KubernetesAPICallsTotal             metric.Vec[metric.Counter]
	KubernetesCNPStatusCompletion       metric.Vec[metric.Observer]
	KubernetesNetworkProgrammingLatency metric.Histogram
	TerminatingEndpointsEvents          metric.Counter
	IPAMEvent                           metric.Vec[metric.Counter]
	IPAMCapacity                        metric.Vec[metric.Gauge]
	KVStoreOperationsDuration           metric.Vec[metric.Observer]
	KVStoreEventsQueueDuration          metric.Vec[metric.Observer]
	KVStoreQuorumErrors                 metric.Vec[metric.Counter]
	FQDNGarbageCollectorCleanedTotal    metric.Counter
	FQDNActiveNames                     metric.Vec[metric.Gauge]
	FQDNActiveIPs                       metric.Vec[metric.Gauge]
	FQDNAliveZombieConnections          metric.Vec[metric.Gauge]
	FQDNSelectors                       metric.Gauge
	FQDNSemaphoreRejectedTotal          metric.Counter
	IPCacheErrorsTotal                  metric.Vec[metric.Counter]
	IPCacheEventsTotal                  metric.Vec[metric.Counter]
	BPFSyscallDuration                  metric.Vec[metric.Observer]
	BPFMapOps                           metric.Vec[metric.Counter]
	BPFMapCapacity                      metric.Vec[metric.Gauge]
	TriggerPolicyUpdateTotal            metric.Vec[metric.Counter]
	TriggerPolicyUpdateFolds            metric.Gauge
	TriggerPolicyUpdateCallDuration     metric.Vec[metric.Observer]
	VersionMetric                       metric.Vec[metric.Gauge]
	APILimiterWaitHistoryDuration       metric.Vec[metric.Observer]
	APILimiterWaitDuration              metric.Vec[metric.Gauge]
	APILimiterProcessingDuration        metric.Vec[metric.Gauge]
	APILimiterRequestsInFlight          metric.Vec[metric.Gauge]
	APILimiterRateLimit                 metric.Vec[metric.Gauge]
	APILimiterAdjustmentFactor          metric.Vec[metric.Gauge]
	APILimiterProcessedRequests         metric.Vec[metric.Counter]
	WorkQueueDepth                      metric.Vec[metric.Gauge]
	WorkQueueAddsTotal                  metric.Vec[metric.Counter]
	WorkQueueLatency                    metric.Vec[metric.Observer]
	WorkQueueDuration                   metric.Vec[metric.Observer]
	WorkQueueUnfinishedWork             metric.Vec[metric.Gauge]
	WorkQueueLongestRunningProcessor    metric.Vec[metric.Gauge]
	WorkQueueRetries                    metric.Vec[metric.Counter]
=======
	BootstrapTimes                   metric.Vec[metric.Observer]
	APIInteractions                  metric.Vec[metric.Observer]
	NodeConnectivityStatus           metric.DeletableVec[metric.Gauge]
	NodeConnectivityLatency          metric.DeletableVec[metric.Gauge]
	NodeHealthConnectivityStatus     metric.Vec[metric.Gauge]
	NodeHealthConnectivityLatency    metric.Vec[metric.Observer]
	Endpoint                         metric.GaugeFunc
	EndpointMaxIfindex               metric.Gauge
	EndpointRegenerationTotal        metric.Vec[metric.Counter]
	EndpointStateCount               metric.Vec[metric.Gauge]
	EndpointRegenerationTimeStats    metric.Vec[metric.Observer]
	EndpointPropagationDelay         metric.Vec[metric.Observer]
	Policy                           metric.Gauge
	PolicyRegenerationCount          metric.Counter
	PolicyRegenerationTimeStats      metric.Vec[metric.Observer]
	PolicyRevision                   metric.Gauge
	PolicyChangeTotal                metric.Vec[metric.Counter]
	PolicyEndpointStatus             metric.Vec[metric.Gauge]
	PolicyImplementationDelay        metric.Vec[metric.Observer]
	CIDRGroupsReferenced             metric.Gauge
	CIDRGroupTranslationTimeStats    metric.Histogram
	Identity                         metric.Vec[metric.Gauge]
	IdentityLabelSources             metric.Vec[metric.Gauge]
	EventTS                          metric.Vec[metric.Gauge]
	EventLagK8s                      metric.Gauge
	ProxyRedirects                   metric.Vec[metric.Gauge]
	ProxyPolicyL7Total               metric.Vec[metric.Counter]
	ProxyUpstreamTime                metric.Vec[metric.Observer]
	ProxyDatapathUpdateTimeout       metric.Counter
	ConntrackGCRuns                  metric.Vec[metric.Counter]
	ConntrackGCKeyFallbacks          metric.Vec[metric.Counter]
	ConntrackGCSize                  metric.Vec[metric.Gauge]
	NatGCSize                        metric.Vec[metric.Gauge]
	ConntrackGCDuration              metric.Vec[metric.Observer]
	ConntrackDumpResets              metric.Vec[metric.Counter]
	SignalsHandled                   metric.Vec[metric.Counter]
	ServicesEventsCount              metric.Vec[metric.Counter]
	ServiceImplementationDelay       metric.Vec[metric.Observer]
	ErrorsWarnings                   metric.Vec[metric.Counter]
	ControllerRuns                   metric.Vec[metric.Counter]
	ControllerRunsDuration           metric.Vec[metric.Observer]
	SubprocessStart                  metric.Vec[metric.Counter]
	KubernetesEventProcessed         metric.Vec[metric.Counter]
	KubernetesEventReceived          metric.Vec[metric.Counter]
	KubernetesAPIInteractions        metric.Vec[metric.Observer]
	KubernetesAPIRateLimiterLatency  metric.Vec[metric.Observer]
	KubernetesAPICallsTotal          metric.Vec[metric.Counter]
	KubernetesCNPStatusCompletion    metric.Vec[metric.Observer]
	TerminatingEndpointsEvents       metric.Counter
	IPAMEvent                        metric.Vec[metric.Counter]
	IPAMCapacity                     metric.Vec[metric.Gauge]
	KVStoreOperationsDuration        metric.Vec[metric.Observer]
	KVStoreEventsQueueDuration       metric.Vec[metric.Observer]
	KVStoreQuorumErrors              metric.Vec[metric.Counter]
	FQDNGarbageCollectorCleanedTotal metric.Counter
	FQDNActiveNames                  metric.Vec[metric.Gauge]
	FQDNActiveIPs                    metric.Vec[metric.Gauge]
	FQDNAliveZombieConnections       metric.Vec[metric.Gauge]
	FQDNSelectors                    metric.Gauge
	FQDNSemaphoreRejectedTotal       metric.Counter
	IPCacheErrorsTotal               metric.Vec[metric.Counter]
	IPCacheEventsTotal               metric.Vec[metric.Counter]
	BPFSyscallDuration               metric.Vec[metric.Observer]
	BPFMapOps                        metric.Vec[metric.Counter]
	BPFMapCapacity                   metric.Vec[metric.Gauge]
	TriggerPolicyUpdateTotal         metric.Vec[metric.Counter]
	TriggerPolicyUpdateFolds         metric.Gauge
	TriggerPolicyUpdateCallDuration  metric.Vec[metric.Observer]
	VersionMetric                    metric.Vec[metric.Gauge]
	APILimiterWaitHistoryDuration    metric.Vec[metric.Observer]
	APILimiterWaitDuration           metric.Vec[metric.Gauge]
	APILimiterProcessingDuration     metric.Vec[metric.Gauge]
	APILimiterRequestsInFlight       metric.Vec[metric.Gauge]
	APILimiterRateLimit              metric.Vec[metric.Gauge]
	APILimiterAdjustmentFactor       metric.Vec[metric.Gauge]
	APILimiterProcessedRequests      metric.Vec[metric.Counter]
	WorkQueueDepth                   metric.Vec[metric.Gauge]
	WorkQueueAddsTotal               metric.Vec[metric.Counter]
	WorkQueueLatency                 metric.Vec[metric.Observer]
	WorkQueueDuration                metric.Vec[metric.Observer]
	WorkQueueUnfinishedWork          metric.Vec[metric.Gauge]
	WorkQueueLongestRunningProcessor metric.Vec[metric.Gauge]
	WorkQueueRetries                 metric.Vec[metric.Counter]
>>>>>>> 1728dc47
}

func NewLegacyMetrics() *LegacyMetrics {
	lm := &LegacyMetrics{
		BootstrapTimes: metric.NewHistogramVec(metric.HistogramOpts{
			ConfigName: Namespace + "_" + SubsystemAgent + "_bootstrap_seconds",
			Namespace:  Namespace,
			Subsystem:  SubsystemAgent,
			Name:       "bootstrap_seconds",
			Help:       "Duration of bootstrap sequence",
		}, []string{LabelScope, LabelOutcome}),

		APIInteractions: metric.NewHistogramVec(metric.HistogramOpts{
			ConfigName: Namespace + "_" + SubsystemAgent + "_api_process_time_seconds",

			Namespace: Namespace,
			Subsystem: SubsystemAgent,
			Name:      "api_process_time_seconds",
			Help:      "Duration of processed API calls labeled by path, method and return code.",
		}, []string{LabelPath, LabelMethod, LabelAPIReturnCode}),

		EndpointRegenerationTotal: metric.NewCounterVecWithLabels(metric.CounterOpts{
			ConfigName: Namespace + "_endpoint_regenerations_total",

			Namespace: Namespace,
			Name:      "endpoint_regenerations_total",
			Help:      "Count of all endpoint regenerations that have completed, tagged by outcome",
		}, metric.Labels{
			{
				Name:   LabelOutcome,
				Values: metric.NewValues(LabelValueOutcomeSuccess, LabelValueOutcomeFailure),
			},
		}),

		EndpointStateCount: metric.NewGaugeVec(metric.GaugeOpts{
			ConfigName: Namespace + "_endpoint_state",
			Namespace:  Namespace,
			Name:       "endpoint_state",
			Help:       "Count of all endpoints, tagged by different endpoint states",
		},
			[]string{"endpoint_state"},
		),

		EndpointRegenerationTimeStats: metric.NewHistogramVec(metric.HistogramOpts{
			ConfigName: Namespace + "_endpoint_regeneration_time_stats_seconds",

			Namespace: Namespace,
			Name:      "endpoint_regeneration_time_stats_seconds",
			Help:      "Endpoint regeneration time stats labeled by the scope",
		}, []string{LabelScope, LabelStatus}),

		Policy: metric.NewGauge(metric.GaugeOpts{
			ConfigName: Namespace + "_policy",
			Namespace:  Namespace,
			Name:       "policy",
			Help:       "Number of policies currently loaded",
		}),

		PolicyRegenerationCount: metric.NewCounter(metric.CounterOpts{
			ConfigName: Namespace + "_policy_regeneration_total",
			Namespace:  Namespace,
			Name:       "policy_regeneration_total",
			Help:       "Total number of successful policy regenerations",
		}),

		PolicyRegenerationTimeStats: metric.NewHistogramVec(metric.HistogramOpts{
			ConfigName: Namespace + "_policy_regeneration_time_stats_seconds",
			Namespace:  Namespace,
			Name:       "policy_regeneration_time_stats_seconds",
			Help:       "Policy regeneration time stats labeled by the scope",
		}, []string{LabelScope, LabelStatus}),

		PolicyRevision: metric.NewGauge(metric.GaugeOpts{
			ConfigName: Namespace + "_policy_max_revision",
			Namespace:  Namespace,
			Name:       "policy_max_revision",
			Help:       "Highest policy revision number in the agent",
		}),

		PolicyChangeTotal: metric.NewCounterVecWithLabels(metric.CounterOpts{
			ConfigName: Namespace + "_policy_change_total",

			Namespace: Namespace,
			Name:      "policy_change_total",
			Help:      "Number of policy changes by outcome",
		}, metric.Labels{
			{
				Name:   LabelOutcome,
				Values: metric.NewValues(LabelValueOutcomeSuccess, LabelValueOutcomeFailure),
			},
		}),

		PolicyEndpointStatus: metric.NewGaugeVec(metric.GaugeOpts{
			ConfigName: Namespace + "_policy_endpoint_enforcement_status",

			Namespace: Namespace,
			Name:      "policy_endpoint_enforcement_status",
			Help:      "Number of endpoints labeled by policy enforcement status",
		}, []string{LabelPolicyEnforcement}),

		PolicyImplementationDelay: metric.NewHistogramVecWithLabels(metric.HistogramOpts{
			ConfigName: Namespace + "_policy_implementation_delay",

			Namespace: Namespace,
			Name:      "policy_implementation_delay",
			Help:      "Time between a policy change and it being fully deployed into the datapath",
		}, metric.Labels{
			{
				Name:   LabelPolicySource,
				Values: metric.NewValues(string(source.Kubernetes), string(source.CustomResource), string(source.LocalAPI)),
			},
		}),

		CIDRGroupsReferenced: metric.NewGauge(metric.GaugeOpts{
			ConfigName: Namespace + "cidrgroups_referenced",

			Namespace: Namespace,
			Name:      "cidrgroups_referenced",
			Help:      "Number of CNPs and CCNPs referencing at least one CiliumCIDRGroup. CNPs with empty or non-existing CIDRGroupRefs are not considered",
		}),

		CIDRGroupTranslationTimeStats: metric.NewHistogram(metric.HistogramOpts{
			ConfigName: Namespace + "cidrgroup_translation_time_stats_seconds",
			Disabled:   true,

			Namespace: Namespace,
			Name:      "cidrgroup_translation_time_stats_seconds",
			Help:      "CIDRGroup translation time stats",
		}),

		Identity: metric.NewGaugeVec(metric.GaugeOpts{
			ConfigName: Namespace + "_identity",

			Namespace: Namespace,
			Name:      "identity",
			Help:      "Number of identities currently allocated",
		}, []string{LabelType}),

		IdentityLabelSources: metric.NewGaugeVec(metric.GaugeOpts{
			ConfigName: Namespace + "_identity_label_sources",

			Namespace: Namespace,
			Name:      "identity_label_sources",
			Help:      "Number of identities which contain at least one label of the given label source",
		}, []string{LabelSource}),

		EventTS: metric.NewGaugeVec(metric.GaugeOpts{
			ConfigName: Namespace + "_event_ts",
			Namespace:  Namespace,
			Name:       "event_ts",
			Help:       "Last timestamp when Cilium received an event from a control plane source, per resource and per action",
		}, []string{LabelEventSource, LabelScope, LabelAction}),

		EventLagK8s: metric.NewGauge(metric.GaugeOpts{
			ConfigName:  Namespace + "_k8s_event_lag_seconds",
			Disabled:    true,
			Namespace:   Namespace,
			Name:        "k8s_event_lag_seconds",
			Help:        "Lag for Kubernetes events - computed value between receiving a CNI ADD event from kubelet and a Pod event received from kube-api-server",
			ConstLabels: prometheus.Labels{"source": LabelEventSourceK8s},
		}),

		ProxyRedirects: metric.NewGaugeVec(metric.GaugeOpts{
			ConfigName: Namespace + "_proxy_redirects",

			Namespace: Namespace,
			Name:      "proxy_redirects",
			Help:      "Number of redirects installed for endpoints, labeled by protocol",
		}, []string{LabelProtocolL7}),

		ProxyPolicyL7Total: metric.NewCounterVecWithLabels(metric.CounterOpts{
			ConfigName: Namespace + "_policy_l7_total",
			Namespace:  Namespace,
			Name:       "policy_l7_total",
			Help:       "Number of total proxy requests handled",
		}, metric.Labels{
			{
				Name:   LabelL7Rule,
				Values: metric.NewValues("received", "forwarded", "denied", "parse_errors"),
			},
			{
				Name:   LabelL7ProxyType,
				Values: metric.NewValues("fqdn", "envoy"),
			},
		}),

		ProxyUpstreamTime: metric.NewHistogramVec(metric.HistogramOpts{
			ConfigName: Namespace + "_proxy_upstream_reply_seconds",
			Namespace:  Namespace,
			Name:       "proxy_upstream_reply_seconds",
			Help:       "Seconds waited to get a reply from a upstream server",
		}, []string{"error", LabelProtocolL7, LabelScope}),

		ProxyDatapathUpdateTimeout: metric.NewCounter(metric.CounterOpts{
			ConfigName: Namespace + "_proxy_datapath_update_timeout_total",
			Disabled:   true,

			Namespace: Namespace,
			Name:      "proxy_datapath_update_timeout_total",
			Help:      "Number of total datapath update timeouts due to FQDN IP updates",
		}),

		ConntrackGCRuns: metric.NewCounterVec(metric.CounterOpts{
			ConfigName: Namespace + "_" + SubsystemDatapath + "_conntrack_gc_runs_total",
			Namespace:  Namespace,
			Subsystem:  SubsystemDatapath,
			Name:       "conntrack_gc_runs_total",
			Help: "Number of times that the conntrack garbage collector process was run " +
				"labeled by completion status",
		}, []string{LabelDatapathFamily, LabelProtocol, LabelStatus}),

		ConntrackGCKeyFallbacks: metric.NewCounterVec(metric.CounterOpts{
			ConfigName: Namespace + "_" + SubsystemDatapath + "_conntrack_gc_key_fallbacks_total",
			Namespace:  Namespace,
			Subsystem:  SubsystemDatapath,
			Name:       "conntrack_gc_key_fallbacks_total",
			Help:       "Number of times a key fallback was needed when iterating over the BPF map",
		}, []string{LabelDatapathFamily, LabelProtocol}),

		ConntrackGCSize: metric.NewGaugeVec(metric.GaugeOpts{
			ConfigName: Namespace + "_" + SubsystemDatapath + "_conntrack_gc_entries",
			Namespace:  Namespace,
			Subsystem:  SubsystemDatapath,
			Name:       "conntrack_gc_entries",
			Help: "The number of alive and deleted conntrack entries at the end " +
				"of a garbage collector run labeled by datapath family.",
		}, []string{LabelDatapathFamily, LabelProtocol, LabelStatus}),

		NatGCSize: metric.NewGaugeVec(metric.GaugeOpts{
			ConfigName: Namespace + "_" + SubsystemDatapath + "_nat_gc_entries",
			Disabled:   true,
			Namespace:  Namespace,
			Subsystem:  SubsystemDatapath,
			Name:       "nat_gc_entries",
			Help: "The number of alive and deleted nat entries at the end " +
				"of a garbage collector run labeled by datapath family.",
		}, []string{LabelDatapathFamily, LabelDirection, LabelStatus}),

		ConntrackGCDuration: metric.NewHistogramVec(metric.HistogramOpts{
			ConfigName: Namespace + "_" + SubsystemDatapath + "_conntrack_gc_duration_seconds",
			Namespace:  Namespace,
			Subsystem:  SubsystemDatapath,
			Name:       "conntrack_gc_duration_seconds",
			Help: "Duration in seconds of the garbage collector process " +
				"labeled by datapath family and completion status",
		}, []string{LabelDatapathFamily, LabelProtocol, LabelStatus}),

		ConntrackDumpResets: metric.NewCounterVec(metric.CounterOpts{
			ConfigName: Namespace + "_" + SubsystemDatapath + "_conntrack_dump_resets_total",
			Namespace:  Namespace,
			Subsystem:  SubsystemDatapath,
			Name:       "conntrack_dump_resets_total",
			Help:       "Number of conntrack dump resets. Happens when a BPF entry gets removed while dumping the map is in progress",
		}, []string{LabelDatapathArea, LabelDatapathName, LabelDatapathFamily}),

		SignalsHandled: metric.NewCounterVec(metric.CounterOpts{
			ConfigName: Namespace + "_" + SubsystemDatapath + "_signals_handled_total",

			Namespace: Namespace,
			Subsystem: SubsystemDatapath,
			Name:      "signals_handled_total",
			Help: "Number of times that the datapath signal handler process was run " +
				"labeled by signal type, data and completion status",
		}, []string{LabelSignalType, LabelSignalData, LabelStatus}),

		ServicesEventsCount: metric.NewCounterVec(metric.CounterOpts{
			ConfigName: Namespace + "_services_events_total",
			Namespace:  Namespace,
			Name:       "services_events_total",
			Help:       "Number of services events labeled by action type",
		}, []string{LabelAction}),

		ServiceImplementationDelay: metric.NewHistogramVec(metric.HistogramOpts{
			ConfigName: Namespace + "_service_implementation_delay",
			Namespace:  Namespace,
			Name:       "service_implementation_delay",
			Help: "Duration in seconds to propagate the data plane programming of a service, its network and endpoints " +
				"from the time the service or the service pod was changed excluding the event queue latency",
		}, []string{LabelAction}),

		ErrorsWarnings: newErrorsWarningsMetric(),

		ControllerRuns: metric.NewCounterVec(metric.CounterOpts{
			ConfigName: Namespace + "_controllers_runs_total",
			Namespace:  Namespace,
			Name:       "controllers_runs_total",
			Help:       "Number of times that a controller process was run labeled by completion status",
		}, []string{LabelStatus}),

		ControllerRunsDuration: metric.NewHistogramVec(metric.HistogramOpts{
			ConfigName: Namespace + "_controllers_runs_duration_seconds",
			Namespace:  Namespace,
			Name:       "controllers_runs_duration_seconds",
			Help:       "Duration in seconds of the controller process labeled by completion status",
		}, []string{LabelStatus}),

		SubprocessStart: metric.NewCounterVec(metric.CounterOpts{
			ConfigName: Namespace + "_subprocess_start_total",
			Namespace:  Namespace,
			Name:       "subprocess_start_total",
			Help:       "Number of times that Cilium has started a subprocess, labeled by subsystem",
		}, []string{LabelSubsystem}),

		KubernetesEventProcessed: metric.NewCounterVec(metric.CounterOpts{
			ConfigName: Namespace + "_kubernetes_events_total",
			Namespace:  Namespace,
			Name:       "kubernetes_events_total",
			Help:       "Number of Kubernetes events processed labeled by scope, action and execution result",
		}, []string{LabelScope, LabelAction, LabelStatus}),

		KubernetesEventReceived: metric.NewCounterVec(metric.CounterOpts{
			ConfigName: Namespace + "_kubernetes_events_received_total",
			Namespace:  Namespace,
			Name:       "kubernetes_events_received_total",
			Help:       "Number of Kubernetes events received labeled by scope, action, valid data and equalness",
		}, []string{LabelScope, LabelAction, "valid", "equal"}),

		KubernetesAPIInteractions: metric.NewHistogramVec(metric.HistogramOpts{
			ConfigName: Namespace + "_" + SubsystemK8sClient + "_api_latency_time_seconds",
			Namespace:  Namespace,
			Subsystem:  SubsystemK8sClient,
			Name:       "api_latency_time_seconds",
			Help:       "Duration of processed API calls labeled by path and method.",
		}, []string{LabelPath, LabelMethod}),

		KubernetesAPIRateLimiterLatency: metric.NewHistogramVec(metric.HistogramOpts{
			ConfigName: Namespace + "_" + SubsystemK8sClient + "_rate_limiter_duration_seconds",
			Namespace:  Namespace,
			Subsystem:  SubsystemK8sClient,
			Name:       "rate_limiter_duration_seconds",
			Help:       "Kubernetes client rate limiter latency in seconds. Broken down by path and method.",
			Buckets:    []float64{0.005, 0.025, 0.1, 0.25, 0.5, 1.0, 2.0, 4.0, 8.0, 15.0, 30.0, 60.0},
		}, []string{LabelPath, LabelMethod}),

		KubernetesAPICallsTotal: metric.NewCounterVec(metric.CounterOpts{
			ConfigName: Namespace + "_" + SubsystemK8sClient + "_api_calls_total",
			Namespace:  Namespace,
			Subsystem:  SubsystemK8sClient,
			Name:       "api_calls_total",
			Help:       "Number of API calls made to kube-apiserver labeled by host, method and return code.",
		}, []string{"host", LabelMethod, LabelAPIReturnCode}),

		KubernetesCNPStatusCompletion: metric.NewHistogramVec(metric.HistogramOpts{
			ConfigName: Namespace + "_" + SubsystemK8s + "_cnp_status_completion_seconds",
			Namespace:  Namespace,
			Subsystem:  SubsystemK8s,
			Name:       "cnp_status_completion_seconds",
			Help:       "Duration in seconds in how long it took to complete a CNP status update",
		}, []string{LabelAttempts, LabelOutcome}),

		KubernetesNetworkProgrammingLatency: metric.NewHistogram(metric.HistogramOpts{
			ConfigName: Namespace + "_" + SubsystemK8s + "_network_programming_duration_seconds",
			Namespace:  Namespace,
			Subsystem:  SubsystemK8s,
			Disabled:   true,
			Buckets: base_metrics.MergeBuckets(
				base_metrics.LinearBuckets(0.25, 0.25, 2), // 0.25s, 0.50s
				base_metrics.LinearBuckets(1, 1, 59),      // 1s, 2s, 3s, ... 59s
				base_metrics.LinearBuckets(60, 5, 12),     // 60s, 65s, 70s, ... 115s
				base_metrics.LinearBuckets(120, 30, 7),    // 2min, 2.5min, 3min, ..., 5min
			),
			Name: "network_programming_duration_seconds",
			Help: "Duration of network programming in seconds",
		}),

		TerminatingEndpointsEvents: metric.NewCounter(metric.CounterOpts{
			ConfigName: Namespace + "_" + SubsystemK8s + "_terminating_endpoints_events_total",
			Namespace:  Namespace,
			Subsystem:  SubsystemK8s,
			Name:       "terminating_endpoints_events_total",
			Help:       "Number of terminating endpoint events received from Kubernetes",
		}),

		IPAMEvent: metric.NewCounterVec(metric.CounterOpts{
			ConfigName: Namespace + "_ipam_events_total",
			Namespace:  Namespace,
			Name:       "ipam_events_total",
			Help:       "Number of IPAM events received labeled by action and datapath family type",
		}, []string{LabelAction, LabelDatapathFamily}),

		IPAMCapacity: metric.NewGaugeVec(metric.GaugeOpts{
			ConfigName: Namespace + "_ipam_capacity",
			Namespace:  Namespace,
			Name:       "ipam_capacity",
			Help:       "Total number of IPs in the IPAM pool labeled by family",
		}, []string{LabelDatapathFamily}),

		KVStoreOperationsDuration: metric.NewHistogramVec(metric.HistogramOpts{
			ConfigName: Namespace + "_" + SubsystemKVStore + "_operations_duration_seconds",
			Namespace:  Namespace,
			Subsystem:  SubsystemKVStore,
			Name:       "operations_duration_seconds",
			Help:       "Duration in seconds of kvstore operations",
		}, []string{LabelScope, LabelKind, LabelAction, LabelOutcome}),

		KVStoreEventsQueueDuration: metric.NewHistogramVec(metric.HistogramOpts{
			ConfigName: Namespace + "_" + SubsystemKVStore + "_events_queue_seconds",
			Namespace:  Namespace,
			Subsystem:  SubsystemKVStore,
			Name:       "events_queue_seconds",
			Help:       "Seconds waited before a received event was queued",
			Buckets:    []float64{.002, .005, .01, .015, .025, .05, .1, .25, .5, .75, 1},
		}, []string{LabelScope, LabelAction}),

		KVStoreQuorumErrors: metric.NewCounterVec(metric.CounterOpts{
			ConfigName: Namespace + "_" + SubsystemKVStore + "_quorum_errors_total",
			Namespace:  Namespace,
			Subsystem:  SubsystemKVStore,
			Name:       "quorum_errors_total",
			Help:       "Number of quorum errors",
		}, []string{LabelError}),

		IPCacheErrorsTotal: metric.NewCounterVec(metric.CounterOpts{
			ConfigName: Namespace + "_" + SubsystemIPCache + "_errors_total",
			Namespace:  Namespace,
			Subsystem:  SubsystemIPCache,
			Name:       "errors_total",
			Help:       "Number of errors interacting with the IP to Identity cache",
		}, []string{LabelType, LabelError}),

		IPCacheEventsTotal: metric.NewCounterVec(metric.CounterOpts{
			ConfigName: Namespace + "_" + SubsystemIPCache + "_events_total",
			Disabled:   true,
			Namespace:  Namespace,
			Subsystem:  SubsystemIPCache,
			Name:       "events_total",
			Help:       "Number of events interacting with the IP to Identity cache",
		}, []string{LabelType}),

		FQDNGarbageCollectorCleanedTotal: metric.NewCounter(metric.CounterOpts{
			ConfigName: Namespace + "_" + SubsystemFQDN + "_gc_deletions_total",
			Namespace:  Namespace,
			Subsystem:  SubsystemFQDN,
			Name:       "gc_deletions_total",
			Help:       "Number of FQDNs that have been cleaned on FQDN Garbage collector job",
		}),

		FQDNActiveNames: metric.NewGaugeVec(metric.GaugeOpts{
			ConfigName: Namespace + "_" + SubsystemFQDN + "_active_names",
			Disabled:   true,
			Namespace:  Namespace,
			Subsystem:  SubsystemFQDN,
			Name:       "active_names",
			Help:       "Number of domains inside the DNS cache that have not expired (by TTL), per endpoint",
		}, []string{LabelPeerEndpoint}),

		FQDNActiveIPs: metric.NewGaugeVec(metric.GaugeOpts{
			ConfigName: Namespace + "_" + SubsystemFQDN + "_active_ips",
			Disabled:   true,
			Namespace:  Namespace,
			Subsystem:  SubsystemFQDN,
			Name:       "active_ips",
			Help:       "Number of IPs inside the DNS cache associated with a domain that has not expired (by TTL), per endpoint",
		}, []string{LabelPeerEndpoint}),

		FQDNAliveZombieConnections: metric.NewGaugeVec(metric.GaugeOpts{
			ConfigName: Namespace + "_" + SubsystemFQDN + "_alive_zombie_connections",
			Disabled:   true,
			Namespace:  Namespace,
			Subsystem:  SubsystemFQDN,
			Name:       "alive_zombie_connections",
			Help:       "Number of IPs associated with domains that have expired (by TTL) yet still associated with an active connection (aka zombie), per endpoint",
		}, []string{LabelPeerEndpoint}),

		FQDNSelectors: metric.NewGauge(metric.GaugeOpts{
			ConfigName: Namespace + "_" + SubsystemFQDN + "_selectors",
			Namespace:  Namespace,
			Subsystem:  SubsystemFQDN,
			Name:       "selectors",
			Help:       "Number of registered ToFQDN selectors",
		}),

		FQDNSemaphoreRejectedTotal: metric.NewCounter(metric.CounterOpts{
			ConfigName: Namespace + "_" + SubsystemFQDN + "_semaphore_rejected_total",
			Disabled:   true,
			Namespace:  Namespace,
			Subsystem:  SubsystemFQDN,
			Name:       "semaphore_rejected_total",
			Help:       "Number of DNS request rejected by the DNS Proxy's admission semaphore",
		}),

		BPFSyscallDuration: metric.NewHistogramVec(metric.HistogramOpts{
			ConfigName: Namespace + "_" + SubsystemBPF + "_syscall_duration_seconds",
			Disabled:   true,
			Namespace:  Namespace,
			Subsystem:  SubsystemBPF,
			Name:       "syscall_duration_seconds",
			Help:       "Duration of BPF system calls",
		}, []string{LabelOperation, LabelOutcome}),

		BPFMapOps: metric.NewCounterVec(metric.CounterOpts{
			ConfigName: Namespace + "_" + SubsystemBPF + "_map_ops_total",
			Namespace:  Namespace,
			Subsystem:  SubsystemBPF,
			Name:       "map_ops_total",
			Help:       "Total operations on map, tagged by map name",
		}, []string{LabelMapName, LabelOperation, LabelOutcome}),

		BPFMapCapacity: metric.NewGaugeVec(metric.GaugeOpts{
			ConfigName: Namespace + "_" + SubsystemBPF + "_map_capacity",
			Namespace:  Namespace,
			Subsystem:  SubsystemBPF,
			Name:       "map_capacity",
			Help:       "Capacity of map, tagged by map group. All maps with a capacity of 65536 are grouped under 'default'",
		}, []string{LabelMapGroup}),

		TriggerPolicyUpdateTotal: metric.NewCounterVec(metric.CounterOpts{
			ConfigName: Namespace + "_" + SubsystemTriggers + "_policy_update_total",
			Namespace:  Namespace,
			Subsystem:  SubsystemTriggers,
			Name:       "policy_update_total",
			Help:       "Total number of policy update trigger invocations labeled by reason",
		}, []string{"reason"}),

		TriggerPolicyUpdateFolds: metric.NewGauge(metric.GaugeOpts{
			ConfigName: Namespace + "_" + SubsystemTriggers + "_policy_update_folds",
			Namespace:  Namespace,
			Subsystem:  SubsystemTriggers,
			Name:       "policy_update_folds",
			Help:       "Current number of folds",
		}),

		TriggerPolicyUpdateCallDuration: metric.NewHistogramVec(metric.HistogramOpts{
			ConfigName: Namespace + "_" + SubsystemTriggers + "_policy_update_call_duration_seconds",
			Namespace:  Namespace,
			Subsystem:  SubsystemTriggers,
			Name:       "policy_update_call_duration_seconds",
			Help:       "Duration of policy update trigger",
		}, []string{LabelType}),

		VersionMetric: metric.NewGaugeVec(metric.GaugeOpts{
			ConfigName: Namespace + "_version",
			Namespace:  Namespace,
			Name:       "version",
			Help:       "Cilium version",
		}, []string{LabelVersion, LabelVersionRevision, LabelArch}),

		APILimiterWaitHistoryDuration: metric.NewHistogramVec(metric.HistogramOpts{
			ConfigName: Namespace + "_" + SubsystemAPILimiter + "_wait_history_duration_seconds",
			Disabled:   true,
			Namespace:  Namespace,
			Subsystem:  SubsystemAPILimiter,
			Name:       "wait_history_duration_seconds",
			Help:       "Histogram over duration of waiting period for API calls subjects to rate limiting",
		}, []string{"api_call"}),

		APILimiterWaitDuration: metric.NewGaugeVec(metric.GaugeOpts{
			ConfigName: Namespace + "_" + SubsystemAPILimiter + "_wait_duration_seconds",
			Namespace:  Namespace,
			Subsystem:  SubsystemAPILimiter,
			Name:       "wait_duration_seconds",
			Help:       "Current wait time for api calls",
		}, []string{"api_call", "value"}),

		APILimiterProcessingDuration: metric.NewGaugeVec(metric.GaugeOpts{
			ConfigName: Namespace + "_" + SubsystemAPILimiter + "_processing_duration_seconds",
			Namespace:  Namespace,
			Subsystem:  SubsystemAPILimiter,
			Name:       "processing_duration_seconds",
			Help:       "Current processing time of api call",
		}, []string{"api_call", "value"}),

		APILimiterRequestsInFlight: metric.NewGaugeVec(metric.GaugeOpts{
			ConfigName: Namespace + "_" + SubsystemAPILimiter + "_requests_in_flight",
			Namespace:  Namespace,
			Subsystem:  SubsystemAPILimiter,
			Name:       "requests_in_flight",
			Help:       "Current requests in flight",
		}, []string{"api_call", "value"}),

		APILimiterRateLimit: metric.NewGaugeVec(metric.GaugeOpts{
			ConfigName: Namespace + "_" + SubsystemAPILimiter + "_rate_limit",
			Namespace:  Namespace,
			Subsystem:  SubsystemAPILimiter,
			Name:       "rate_limit",
			Help:       "Current rate limiting configuration",
		}, []string{"api_call", "value"}),

		APILimiterAdjustmentFactor: metric.NewGaugeVec(metric.GaugeOpts{
			ConfigName: Namespace + "_" + SubsystemAPILimiter + "_adjustment_factor",
			Namespace:  Namespace,
			Subsystem:  SubsystemAPILimiter,
			Name:       "adjustment_factor",
			Help:       "Current adjustment factor while auto adjusting",
		}, []string{"api_call"}),

		APILimiterProcessedRequests: metric.NewCounterVec(metric.CounterOpts{
			ConfigName: Namespace + "_" + SubsystemAPILimiter + "_processed_requests_total",
			Namespace:  Namespace,
			Subsystem:  SubsystemAPILimiter,
			Name:       "processed_requests_total",
			Help:       "Total number of API requests processed",
		}, []string{"api_call", LabelOutcome, LabelAPIReturnCode}),

		EndpointPropagationDelay: metric.NewHistogramVec(metric.HistogramOpts{
			ConfigName: Namespace + "_endpoint_propagation_delay_seconds",
			Namespace:  Namespace,
			Name:       "endpoint_propagation_delay_seconds",
			Help:       "CiliumEndpoint roundtrip propagation delay in seconds",
			Buckets:    []float64{.05, .1, 1, 5, 30, 60, 120, 240, 300, 600},
		}, []string{}),

		NodeConnectivityStatus: metric.NewGaugeVec(metric.GaugeOpts{
			ConfigName: Namespace + "_node_connectivity_status",
			Namespace:  Namespace,
			Name:       "node_connectivity_status",
			Help:       "The last observed status of both ICMP and HTTP connectivity between the current Cilium agent and other Cilium nodes",
		}, []string{
			LabelSourceCluster,
			LabelSourceNodeName,
			LabelTargetCluster,
			LabelTargetNodeName,
			LabelTargetNodeType,
			LabelType,
		}),

		NodeConnectivityLatency: metric.NewGaugeVec(metric.GaugeOpts{
			ConfigName: Namespace + "_node_connectivity_latency_seconds",
			Namespace:  Namespace,
			Name:       "node_connectivity_latency_seconds",
			Help:       "The last observed latency between the current Cilium agent and other Cilium nodes in seconds",
		}, []string{
			LabelSourceCluster,
			LabelSourceNodeName,
			LabelTargetCluster,
			LabelTargetNodeName,
			LabelTargetNodeIP,
			LabelTargetNodeType,
			LabelType,
			LabelProtocol,
			LabelAddressType,
		}),

		NodeHealthConnectivityStatus: metric.NewGaugeVec(metric.GaugeOpts{
			ConfigName: Namespace + "_node_health_connectivity_status",
			Namespace:  Namespace,
			Name:       "node_health_connectivity_status",
			Help:       "The number of endpoints with last observed status of both ICMP and HTTP connectivity between the current Cilium agent and other Cilium nodes",
		}, []string{
			LabelSourceCluster,
			LabelSourceNodeName,
			LabelType,
			LabelConnectivityStatus,
		}),

		NodeHealthConnectivityLatency: metric.NewHistogramVec(metric.HistogramOpts{
			ConfigName: Namespace + "_node_health_connectivity_latency_seconds",
			Namespace:  Namespace,
			Name:       "node_health_connectivity_latency_seconds",
			Help:       "The histogram for last observed latency between the current Cilium agent and other Cilium nodes in seconds",
			Buckets:    []float64{0.001, 0.0025, 0.005, 0.01, 0.025, 0.05, 0.1, 0.25, 0.5, 1.0, 2.0, 4.0, 8.0},
		}, []string{
			LabelSourceCluster,
			LabelSourceNodeName,
			LabelType,
			LabelProtocol,
			LabelAddressType,
		}),

		WorkQueueDepth:                   WorkQueueDepth,
		WorkQueueAddsTotal:               WorkQueueAddsTotal,
		WorkQueueLatency:                 WorkQueueLatency,
		WorkQueueDuration:                WorkQueueDuration,
		WorkQueueUnfinishedWork:          WorkQueueUnfinishedWork,
		WorkQueueLongestRunningProcessor: WorkQueueLongestRunningProcessor,
		WorkQueueRetries:                 WorkQueueRetries,
	}

	ifindexOpts := metric.GaugeOpts{
		ConfigName: Namespace + "_endpoint_max_ifindex",
		Disabled:   !enableIfIndexMetric(),
		Namespace:  Namespace,
		Name:       "endpoint_max_ifindex",
		Help:       "Maximum interface index observed for existing endpoints",
	}
	lm.EndpointMaxIfindex = metric.NewGauge(ifindexOpts)

	v := version.GetCiliumVersion()
	lm.VersionMetric.WithLabelValues(v.Version, v.Revision, v.Arch)
	lm.BPFMapCapacity.WithLabelValues("default").Set(DefaultMapCapacity)

	BootstrapTimes = lm.BootstrapTimes
	APIInteractions = lm.APIInteractions
	NodeConnectivityStatus = lm.NodeConnectivityStatus
	NodeConnectivityLatency = lm.NodeConnectivityLatency
	NodeHealthConnectivityStatus = lm.NodeHealthConnectivityStatus
	NodeHealthConnectivityLatency = lm.NodeHealthConnectivityLatency
	Endpoint = lm.Endpoint
	EndpointMaxIfindex = lm.EndpointMaxIfindex
	EndpointRegenerationTotal = lm.EndpointRegenerationTotal
	EndpointStateCount = lm.EndpointStateCount
	EndpointRegenerationTimeStats = lm.EndpointRegenerationTimeStats
	EndpointPropagationDelay = lm.EndpointPropagationDelay
	Policy = lm.Policy
	PolicyRegenerationCount = lm.PolicyRegenerationCount
	PolicyRegenerationTimeStats = lm.PolicyRegenerationTimeStats
	PolicyRevision = lm.PolicyRevision
	PolicyChangeTotal = lm.PolicyChangeTotal
	PolicyEndpointStatus = lm.PolicyEndpointStatus
	PolicyImplementationDelay = lm.PolicyImplementationDelay
	CIDRGroupsReferenced = lm.CIDRGroupsReferenced
	CIDRGroupTranslationTimeStats = lm.CIDRGroupTranslationTimeStats
	Identity = lm.Identity
	IdentityLabelSources = lm.IdentityLabelSources
	EventTS = lm.EventTS
	EventLagK8s = lm.EventLagK8s
	ProxyRedirects = lm.ProxyRedirects
	ProxyPolicyL7Total = lm.ProxyPolicyL7Total
	ProxyUpstreamTime = lm.ProxyUpstreamTime
	ProxyDatapathUpdateTimeout = lm.ProxyDatapathUpdateTimeout
	ConntrackGCRuns = lm.ConntrackGCRuns
	ConntrackGCKeyFallbacks = lm.ConntrackGCKeyFallbacks
	ConntrackGCSize = lm.ConntrackGCSize
	NatGCSize = lm.NatGCSize
	ConntrackGCDuration = lm.ConntrackGCDuration
	ConntrackDumpResets = lm.ConntrackDumpResets
	SignalsHandled = lm.SignalsHandled
	ServicesEventsCount = lm.ServicesEventsCount
	ServiceImplementationDelay = lm.ServiceImplementationDelay
	ErrorsWarnings = lm.ErrorsWarnings
	ControllerRuns = lm.ControllerRuns
	ControllerRunsDuration = lm.ControllerRunsDuration
	SubprocessStart = lm.SubprocessStart
	KubernetesEventProcessed = lm.KubernetesEventProcessed
	KubernetesEventReceived = lm.KubernetesEventReceived
	KubernetesAPIInteractions = lm.KubernetesAPIInteractions
	KubernetesAPIRateLimiterLatency = lm.KubernetesAPIRateLimiterLatency
	KubernetesAPICallsTotal = lm.KubernetesAPICallsTotal
	KubernetesCNPStatusCompletion = lm.KubernetesCNPStatusCompletion
	TerminatingEndpointsEvents = lm.TerminatingEndpointsEvents
	IPAMEvent = lm.IPAMEvent
	IPAMCapacity = lm.IPAMCapacity
	KVStoreOperationsDuration = lm.KVStoreOperationsDuration
	KVStoreEventsQueueDuration = lm.KVStoreEventsQueueDuration
	KVStoreQuorumErrors = lm.KVStoreQuorumErrors
	FQDNGarbageCollectorCleanedTotal = lm.FQDNGarbageCollectorCleanedTotal
	FQDNActiveNames = lm.FQDNActiveNames
	FQDNActiveIPs = lm.FQDNActiveIPs
	FQDNAliveZombieConnections = lm.FQDNAliveZombieConnections
	FQDNSelectors = lm.FQDNSelectors
	FQDNSemaphoreRejectedTotal = lm.FQDNSemaphoreRejectedTotal
	IPCacheErrorsTotal = lm.IPCacheErrorsTotal
	IPCacheEventsTotal = lm.IPCacheEventsTotal
	BPFSyscallDuration = lm.BPFSyscallDuration
	BPFMapOps = lm.BPFMapOps
	BPFMapCapacity = lm.BPFMapCapacity
	TriggerPolicyUpdateTotal = lm.TriggerPolicyUpdateTotal
	TriggerPolicyUpdateFolds = lm.TriggerPolicyUpdateFolds
	TriggerPolicyUpdateCallDuration = lm.TriggerPolicyUpdateCallDuration
	VersionMetric = lm.VersionMetric
	APILimiterWaitHistoryDuration = lm.APILimiterWaitHistoryDuration
	APILimiterWaitDuration = lm.APILimiterWaitDuration
	APILimiterProcessingDuration = lm.APILimiterProcessingDuration
	APILimiterRequestsInFlight = lm.APILimiterRequestsInFlight
	APILimiterRateLimit = lm.APILimiterRateLimit
	APILimiterAdjustmentFactor = lm.APILimiterAdjustmentFactor
	APILimiterProcessedRequests = lm.APILimiterProcessedRequests

	return lm
}

// InitOperatorMetrics is used to init legacy metrics necessary during operator init.
func InitOperatorMetrics() {
	ErrorsWarnings = newErrorsWarningsMetric()
}

func newErrorsWarningsMetric() metric.Vec[metric.Counter] {
	return metric.NewCounterVec(metric.CounterOpts{
		ConfigName: Namespace + "_errors_warnings_total",
		Namespace:  Namespace,
		Name:       "errors_warnings_total",
		Help:       "Number of total errors in cilium-agent instances",
	}, []string{"level", "subsystem"})
}

// GaugeWithThreshold is a prometheus gauge that registers itself with
// prometheus if over a threshold value and unregisters when under.
type GaugeWithThreshold struct {
	gauge     prometheus.Gauge
	threshold float64
	active    bool
}

// Set the value of the GaugeWithThreshold.
func (gwt *GaugeWithThreshold) Set(value float64) {
	overThreshold := value > gwt.threshold
	if gwt.active && !overThreshold {
		gwt.active = !Unregister(gwt.gauge)
		if gwt.active {
			logrus.WithField("metric", gwt.gauge.Desc().String()).Warning("Failed to unregister metric")
		}
	} else if !gwt.active && overThreshold {
		err := Register(gwt.gauge)
		gwt.active = err == nil
		if err != nil {
			logrus.WithField("metric", gwt.gauge.Desc().String()).WithError(err).Warning("Failed to register metric")
		}
	}

	gwt.gauge.Set(value)
}

// NewGaugeWithThreshold creates a new GaugeWithThreshold.
func NewGaugeWithThreshold(name string, subsystem string, desc string, labels map[string]string, threshold float64) *GaugeWithThreshold {
	return &GaugeWithThreshold{
		gauge: prometheus.NewGauge(prometheus.GaugeOpts{
			Namespace:   Namespace,
			Subsystem:   subsystem,
			Name:        name,
			Help:        desc,
			ConstLabels: labels,
		}),
		threshold: threshold,
		active:    false,
	}
}

// NewBPFMapPressureGauge creates a new GaugeWithThreshold for the
// cilium_bpf_map_pressure metric with the map name as constant label.
func NewBPFMapPressureGauge(mapname string, threshold float64) *GaugeWithThreshold {
	return NewGaugeWithThreshold(
		"map_pressure",
		SubsystemBPF,
		"Fill percentage of map, tagged by map name",
		map[string]string{
			LabelMapName: mapname,
		},
		threshold,
	)
}

func Reinitialize() {
	reg, err := registry.Await(context.Background())
	if err == nil {
		reg.Reinitialize()
	}
}

// Register registers a collector
func Register(c prometheus.Collector) error {
	var err error

	withRegistry(func(reg *Registry) {
		err = reg.Register(c)
	})

	return err
}

// RegisterList registers a list of collectors. If registration of one
// collector fails, no collector is registered.
func RegisterList(list []prometheus.Collector) error {
	withRegistry(func(reg *Registry) {
		reg.RegisterList(list)
	})

	return nil
}

// Unregister unregisters a collector
func Unregister(c prometheus.Collector) bool {
	ctx, cancel := context.WithTimeout(context.Background(), time.Second)
	defer cancel()
	reg, err := registry.Await(ctx)
	if err == nil {
		return reg.Unregister(c)
	}

	return false
}

// dumpMetrics gets the current Cilium metrics and dumps all into a
// models.Metrics structure.If metrics cannot be retrieved, returns an error
func dumpMetrics() ([]*models.Metric, error) {
	ctx, cancel := context.WithTimeout(context.Background(), time.Second)
	defer cancel()
	reg, err := registry.Await(ctx)
	if err == nil {
		return reg.DumpMetrics()
	}

	return nil, nil
}

// withRegistry waits up to 1 second for the registry promise to resolve, if it does not then
// we might be calling this function before hive has been started, so to avoid a deadlock,
// wait in a routine so actions are deferred until the registry is initialized.
func withRegistry(fn func(reg *Registry)) {
	ctx, cancel := context.WithTimeout(context.Background(), time.Second)
	reg, err := registry.Await(ctx)
	if err == nil {
		fn(reg)
		cancel()
		return
	}
	cancel()

	go func() {
		reg, err := registry.Await(context.Background())
		if err == nil {
			fn(reg)
		}
	}()
}

// GetCounterValue returns the current value
// stored for the counter
func GetCounterValue(m prometheus.Counter) float64 {
	var pm dto.Metric
	err := m.Write(&pm)
	if err == nil && pm.Counter != nil && pm.Counter.Value != nil {
		return *pm.Counter.Value
	}
	return 0
}

// GetGaugeValue returns the current value stored for the gauge. This function
// is useful in tests.
func GetGaugeValue(m prometheus.Gauge) float64 {
	var pm dto.Metric
	err := m.Write(&pm)
	if err == nil && pm.Gauge != nil && pm.Gauge.Value != nil {
		return *pm.Gauge.Value
	}
	return 0
}

// Error2Outcome converts an error to LabelOutcome
func Error2Outcome(err error) string {
	if err != nil {
		return LabelValueOutcomeFail
	}

	return LabelValueOutcomeSuccess
}

// LabelOutcome2Code converts a label outcome to a code
func LabelOutcome2Code(outcome string) int {
	if outcome == LabelValueOutcomeSuccess {
		return 200
	}
	return 500
}

func BoolToFloat64(v bool) float64 {
	if v {
		return 1
	}
	return 0
}

// In general, most bpf maps are allocated to occupy a 16-bit key size.
// To reduce the number of metrics that need to be emitted for map capacity,
// we assume a default map size of 2^16 entries for all maps, which can be
// assumed unless specified otherwise.
const DefaultMapCapacity = 65536

func UpdateMapCapacity(groupName string, capacity uint32) {
	if capacity == 0 || capacity == DefaultMapCapacity {
		return
	}
	BPFMapCapacity.WithLabelValues(groupName).Set(float64(capacity))
}<|MERGE_RESOLUTION|>--- conflicted
+++ resolved
@@ -677,11 +677,12 @@
 )
 
 type LegacyMetrics struct {
-<<<<<<< HEAD
 	BootstrapTimes                      metric.Vec[metric.Observer]
 	APIInteractions                     metric.Vec[metric.Observer]
 	NodeConnectivityStatus              metric.DeletableVec[metric.Gauge]
 	NodeConnectivityLatency             metric.DeletableVec[metric.Gauge]
+	NodeHealthConnectivityStatus        metric.Vec[metric.Gauge]
+	NodeHealthConnectivityLatency       metric.Vec[metric.Observer]
 	Endpoint                            metric.GaugeFunc
 	EndpointMaxIfindex                  metric.Gauge
 	EndpointRegenerationTotal           metric.Vec[metric.Counter]
@@ -724,7 +725,7 @@
 	KubernetesAPIRateLimiterLatency     metric.Vec[metric.Observer]
 	KubernetesAPICallsTotal             metric.Vec[metric.Counter]
 	KubernetesCNPStatusCompletion       metric.Vec[metric.Observer]
-	KubernetesNetworkProgrammingLatency metric.Histogram
+  KubernetesNetworkProgrammingLatency metric.Histogram
 	TerminatingEndpointsEvents          metric.Counter
 	IPAMEvent                           metric.Vec[metric.Counter]
 	IPAMCapacity                        metric.Vec[metric.Gauge]
@@ -760,91 +761,6 @@
 	WorkQueueUnfinishedWork             metric.Vec[metric.Gauge]
 	WorkQueueLongestRunningProcessor    metric.Vec[metric.Gauge]
 	WorkQueueRetries                    metric.Vec[metric.Counter]
-=======
-	BootstrapTimes                   metric.Vec[metric.Observer]
-	APIInteractions                  metric.Vec[metric.Observer]
-	NodeConnectivityStatus           metric.DeletableVec[metric.Gauge]
-	NodeConnectivityLatency          metric.DeletableVec[metric.Gauge]
-	NodeHealthConnectivityStatus     metric.Vec[metric.Gauge]
-	NodeHealthConnectivityLatency    metric.Vec[metric.Observer]
-	Endpoint                         metric.GaugeFunc
-	EndpointMaxIfindex               metric.Gauge
-	EndpointRegenerationTotal        metric.Vec[metric.Counter]
-	EndpointStateCount               metric.Vec[metric.Gauge]
-	EndpointRegenerationTimeStats    metric.Vec[metric.Observer]
-	EndpointPropagationDelay         metric.Vec[metric.Observer]
-	Policy                           metric.Gauge
-	PolicyRegenerationCount          metric.Counter
-	PolicyRegenerationTimeStats      metric.Vec[metric.Observer]
-	PolicyRevision                   metric.Gauge
-	PolicyChangeTotal                metric.Vec[metric.Counter]
-	PolicyEndpointStatus             metric.Vec[metric.Gauge]
-	PolicyImplementationDelay        metric.Vec[metric.Observer]
-	CIDRGroupsReferenced             metric.Gauge
-	CIDRGroupTranslationTimeStats    metric.Histogram
-	Identity                         metric.Vec[metric.Gauge]
-	IdentityLabelSources             metric.Vec[metric.Gauge]
-	EventTS                          metric.Vec[metric.Gauge]
-	EventLagK8s                      metric.Gauge
-	ProxyRedirects                   metric.Vec[metric.Gauge]
-	ProxyPolicyL7Total               metric.Vec[metric.Counter]
-	ProxyUpstreamTime                metric.Vec[metric.Observer]
-	ProxyDatapathUpdateTimeout       metric.Counter
-	ConntrackGCRuns                  metric.Vec[metric.Counter]
-	ConntrackGCKeyFallbacks          metric.Vec[metric.Counter]
-	ConntrackGCSize                  metric.Vec[metric.Gauge]
-	NatGCSize                        metric.Vec[metric.Gauge]
-	ConntrackGCDuration              metric.Vec[metric.Observer]
-	ConntrackDumpResets              metric.Vec[metric.Counter]
-	SignalsHandled                   metric.Vec[metric.Counter]
-	ServicesEventsCount              metric.Vec[metric.Counter]
-	ServiceImplementationDelay       metric.Vec[metric.Observer]
-	ErrorsWarnings                   metric.Vec[metric.Counter]
-	ControllerRuns                   metric.Vec[metric.Counter]
-	ControllerRunsDuration           metric.Vec[metric.Observer]
-	SubprocessStart                  metric.Vec[metric.Counter]
-	KubernetesEventProcessed         metric.Vec[metric.Counter]
-	KubernetesEventReceived          metric.Vec[metric.Counter]
-	KubernetesAPIInteractions        metric.Vec[metric.Observer]
-	KubernetesAPIRateLimiterLatency  metric.Vec[metric.Observer]
-	KubernetesAPICallsTotal          metric.Vec[metric.Counter]
-	KubernetesCNPStatusCompletion    metric.Vec[metric.Observer]
-	TerminatingEndpointsEvents       metric.Counter
-	IPAMEvent                        metric.Vec[metric.Counter]
-	IPAMCapacity                     metric.Vec[metric.Gauge]
-	KVStoreOperationsDuration        metric.Vec[metric.Observer]
-	KVStoreEventsQueueDuration       metric.Vec[metric.Observer]
-	KVStoreQuorumErrors              metric.Vec[metric.Counter]
-	FQDNGarbageCollectorCleanedTotal metric.Counter
-	FQDNActiveNames                  metric.Vec[metric.Gauge]
-	FQDNActiveIPs                    metric.Vec[metric.Gauge]
-	FQDNAliveZombieConnections       metric.Vec[metric.Gauge]
-	FQDNSelectors                    metric.Gauge
-	FQDNSemaphoreRejectedTotal       metric.Counter
-	IPCacheErrorsTotal               metric.Vec[metric.Counter]
-	IPCacheEventsTotal               metric.Vec[metric.Counter]
-	BPFSyscallDuration               metric.Vec[metric.Observer]
-	BPFMapOps                        metric.Vec[metric.Counter]
-	BPFMapCapacity                   metric.Vec[metric.Gauge]
-	TriggerPolicyUpdateTotal         metric.Vec[metric.Counter]
-	TriggerPolicyUpdateFolds         metric.Gauge
-	TriggerPolicyUpdateCallDuration  metric.Vec[metric.Observer]
-	VersionMetric                    metric.Vec[metric.Gauge]
-	APILimiterWaitHistoryDuration    metric.Vec[metric.Observer]
-	APILimiterWaitDuration           metric.Vec[metric.Gauge]
-	APILimiterProcessingDuration     metric.Vec[metric.Gauge]
-	APILimiterRequestsInFlight       metric.Vec[metric.Gauge]
-	APILimiterRateLimit              metric.Vec[metric.Gauge]
-	APILimiterAdjustmentFactor       metric.Vec[metric.Gauge]
-	APILimiterProcessedRequests      metric.Vec[metric.Counter]
-	WorkQueueDepth                   metric.Vec[metric.Gauge]
-	WorkQueueAddsTotal               metric.Vec[metric.Counter]
-	WorkQueueLatency                 metric.Vec[metric.Observer]
-	WorkQueueDuration                metric.Vec[metric.Observer]
-	WorkQueueUnfinishedWork          metric.Vec[metric.Gauge]
-	WorkQueueLongestRunningProcessor metric.Vec[metric.Gauge]
-	WorkQueueRetries                 metric.Vec[metric.Counter]
->>>>>>> 1728dc47
 }
 
 func NewLegacyMetrics() *LegacyMetrics {
