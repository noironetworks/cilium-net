// SPDX-License-Identifier: Apache-2.0
// Copyright Authors of Cilium

package watchers

import (
	"context"
	"sync"

	metav1 "k8s.io/apimachinery/pkg/apis/meta/v1"
	"k8s.io/apimachinery/pkg/fields"
	"k8s.io/client-go/tools/cache"

	operatorOption "github.com/cilium/cilium/operator/option"
	k8sClient "github.com/cilium/cilium/pkg/k8s/client"
	"github.com/cilium/cilium/pkg/k8s/informer"
	slim_corev1 "github.com/cilium/cilium/pkg/k8s/slim/k8s/api/core/v1"
	slim_metav1 "github.com/cilium/cilium/pkg/k8s/slim/k8s/apis/meta/v1"
	k8sUtils "github.com/cilium/cilium/pkg/k8s/utils"
)

const PodNodeNameIndex = "pod-node"

var (
	// PodStore has a minimal copy of all pods running in the cluster.
	// Warning: The pods stored in the cache are not intended to be used for Update
	// operations in k8s as some of its fields are not populated.
	PodStore cache.Store

<<<<<<< HEAD
	// PodStoreSynced is closed once the PodStore is synced with k8s.
	PodStoreSynced = make(chan struct{})

	// UnmanagedPodStore has a minimal copy of the unmanaged pods running
	// in the cluster.
	// Warning: The pods stored in the cache are not intended to be used for Update
	// operations in k8s as some of its fields are not populated.
	UnmanagedPodStore cache.Store

	// UnmanagedPodStoreSynced is closed once the UnmanagedKubeDNSPodStore is synced
	// with k8s.
	UnmanagedPodStoreSynced = make(chan struct{})
=======
	// UnmanagedKubeDNSPodStore has a minimal copy of the unmanaged kube-dns pods running
	// in the cluster.
	// Warning: The pods stored in the cache are not intended to be used for Update
	// operations in k8s as some of its fields are not populated.
	UnmanagedKubeDNSPodStore cache.Store
>>>>>>> fcf2b7ad
)

// podNodeNameIndexFunc indexes pods by node name
func podNodeNameIndexFunc(obj interface{}) ([]string, error) {
	pod := obj.(*slim_corev1.Pod)
	if pod.Spec.NodeName != "" {
		return []string{pod.Spec.NodeName}, nil
	}
	return []string{}, nil
}

func PodsInit(ctx context.Context, wg *sync.WaitGroup, clientset k8sClient.Clientset) {
	var podInformer cache.Controller
	PodStore = cache.NewIndexer(cache.DeletionHandlingMetaNamespaceKeyFunc, cache.Indexers{
		PodNodeNameIndex: podNodeNameIndexFunc,
	})
	podInformer = informer.NewInformerWithStore(
		k8sUtils.ListerWatcherWithFields(
			k8sUtils.ListerWatcherFromTyped[*slim_corev1.PodList](clientset.Slim().CoreV1().Pods("")),
			fields.Everything()),
		&slim_corev1.Pod{},
		0,
		cache.ResourceEventHandlerFuncs{},
		convertToPod,
		PodStore,
	)
	wg.Add(1)
	go func() {
		defer wg.Done()
		podInformer.Run(ctx.Done())
	}()

	cache.WaitForCacheSync(ctx.Done(), podInformer.HasSynced)
}

// convertToPod stores a minimal version of the pod as it is only intended
// for it to check if a pod is running in the cluster or not. The stored pod
// should not be used to update an existing pod in the kubernetes cluster.
func convertToPod(obj interface{}) interface{} {
	switch concreteObj := obj.(type) {
	case *slim_corev1.Pod:
		p := &slim_corev1.Pod{
			TypeMeta: concreteObj.TypeMeta,
			ObjectMeta: slim_metav1.ObjectMeta{
				Name:            concreteObj.Name,
				Namespace:       concreteObj.Namespace,
				ResourceVersion: concreteObj.ResourceVersion,
			},
			Spec: slim_corev1.PodSpec{
				NodeName: concreteObj.Spec.NodeName,
			},
			Status: slim_corev1.PodStatus{
				Phase: concreteObj.Status.Phase,
			},
		}
		*concreteObj = slim_corev1.Pod{}
		return p
	case cache.DeletedFinalStateUnknown:
		pod, ok := concreteObj.Obj.(*slim_corev1.Pod)
		if !ok {
			return obj
		}
		dfsu := cache.DeletedFinalStateUnknown{
			Key: concreteObj.Key,
			Obj: &slim_corev1.Pod{
				TypeMeta: pod.TypeMeta,
				ObjectMeta: slim_metav1.ObjectMeta{
					Name:            pod.Name,
					Namespace:       pod.Namespace,
					ResourceVersion: pod.ResourceVersion,
				},
				Spec: slim_corev1.PodSpec{
					NodeName: pod.Spec.NodeName,
				},
				Status: slim_corev1.PodStatus{
					Phase: pod.Status.Phase,
				},
			},
		}
		// Small GC optimization
		*pod = slim_corev1.Pod{}
		return dfsu
	default:
		return obj
	}
}

<<<<<<< HEAD
func UnmanagedPodsInit(clientset k8sClient.Clientset) {
=======
func UnmanagedKubeDNSPodsInit(ctx context.Context, wg *sync.WaitGroup, clientset k8sClient.Clientset) {
>>>>>>> fcf2b7ad
	var unmanagedPodInformer cache.Controller
	UnmanagedPodStore, unmanagedPodInformer = informer.NewInformer(
		k8sUtils.ListerWatcherWithModifier(
			k8sUtils.ListerWatcherFromTyped[*slim_corev1.PodList](clientset.Slim().CoreV1().Pods("")),
			func(options *metav1.ListOptions) {
				options.FieldSelector = "status.phase=Running"
				options.LabelSelector = operatorOption.Config.PodRestartSelector
			}),
		&slim_corev1.Pod{},
		0,
		cache.ResourceEventHandlerFuncs{},
		convertToUnmanagedPod,
	)
	wg.Add(1)
	go func() {
		defer wg.Done()
		unmanagedPodInformer.Run(ctx.Done())
	}()

	cache.WaitForCacheSync(ctx.Done(), unmanagedPodInformer.HasSynced)
}

func convertToUnmanagedPod(obj interface{}) interface{} {
	switch concreteObj := obj.(type) {
	case *slim_corev1.Pod:
		p := &slim_corev1.Pod{
			TypeMeta: concreteObj.TypeMeta,
			ObjectMeta: slim_metav1.ObjectMeta{
				Name:            concreteObj.Name,
				Namespace:       concreteObj.Namespace,
				ResourceVersion: concreteObj.ResourceVersion,
			},
			Spec: slim_corev1.PodSpec{
				HostNetwork: concreteObj.Spec.HostNetwork,
			},
			Status: slim_corev1.PodStatus{
				StartTime: concreteObj.Status.StartTime,
			},
		}
		*concreteObj = slim_corev1.Pod{}
		return p
	case cache.DeletedFinalStateUnknown:
		pod, ok := concreteObj.Obj.(*slim_corev1.Pod)
		if !ok {
			return obj
		}
		dfsu := cache.DeletedFinalStateUnknown{
			Key: concreteObj.Key,
			Obj: &slim_corev1.Pod{
				TypeMeta: pod.TypeMeta,
				ObjectMeta: slim_metav1.ObjectMeta{
					Name:            pod.Name,
					Namespace:       pod.Namespace,
					ResourceVersion: pod.ResourceVersion,
				},
				Spec: slim_corev1.PodSpec{
					HostNetwork: pod.Spec.HostNetwork,
				},
				Status: slim_corev1.PodStatus{
					StartTime: pod.Status.StartTime,
				},
			},
		}
		// Small GC optimization
		*pod = slim_corev1.Pod{}
		return dfsu
	default:
		return obj
	}
}<|MERGE_RESOLUTION|>--- conflicted
+++ resolved
@@ -27,7 +27,6 @@
 	// operations in k8s as some of its fields are not populated.
 	PodStore cache.Store
 
-<<<<<<< HEAD
 	// PodStoreSynced is closed once the PodStore is synced with k8s.
 	PodStoreSynced = make(chan struct{})
 
@@ -40,13 +39,6 @@
 	// UnmanagedPodStoreSynced is closed once the UnmanagedKubeDNSPodStore is synced
 	// with k8s.
 	UnmanagedPodStoreSynced = make(chan struct{})
-=======
-	// UnmanagedKubeDNSPodStore has a minimal copy of the unmanaged kube-dns pods running
-	// in the cluster.
-	// Warning: The pods stored in the cache are not intended to be used for Update
-	// operations in k8s as some of its fields are not populated.
-	UnmanagedKubeDNSPodStore cache.Store
->>>>>>> fcf2b7ad
 )
 
 // podNodeNameIndexFunc indexes pods by node name
@@ -134,11 +126,7 @@
 	}
 }
 
-<<<<<<< HEAD
-func UnmanagedPodsInit(clientset k8sClient.Clientset) {
-=======
-func UnmanagedKubeDNSPodsInit(ctx context.Context, wg *sync.WaitGroup, clientset k8sClient.Clientset) {
->>>>>>> fcf2b7ad
+func UnmanagedPodsInit(ctx context.Context, wg *sync.WaitGroup, clientset k8sClient.Clientset) {
 	var unmanagedPodInformer cache.Controller
 	UnmanagedPodStore, unmanagedPodInformer = informer.NewInformer(
 		k8sUtils.ListerWatcherWithModifier(
