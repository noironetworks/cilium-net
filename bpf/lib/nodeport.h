/* SPDX-License-Identifier: (GPL-2.0-only OR BSD-2-Clause) */
/* Copyright Authors of Cilium */

#pragma once

#include <bpf/ctx/ctx.h>
#include <bpf/api.h>

#include "bpf/compiler.h"
#include "tailcall.h"
#include "nat.h"
#include "edt.h"
#include "lb.h"
#include "common.h"
#include "overloadable.h"
#include "egress_gateway.h"
#include "eps.h"
#include "conntrack.h"
#include "csum.h"
#include "encap.h"
#include "identity.h"
#include "trace.h"
#include "ghash.h"
#include "pcap.h"
#include "host_firewall.h"
#include "stubs.h"
#include "proxy_hairpin.h"
#include "fib.h"
#include "srv6.h"

#define nodeport_nat_egress_ipv4_hook(ctx, ip4, info, tuple, l4_off, ext_err) CTX_ACT_OK
#define nodeport_rev_dnat_ingress_ipv4_hook(ctx, ip4, tuple, tunnel_endpoint, src_sec_identity, \
		dst_sec_identity) -1

#ifdef ENABLE_NODEPORT
/* The IPv6 extension should be 8-bytes aligned */
struct dsr_opt_v6 {
	struct ipv6_opt_hdr hdr;
	__u8 opt_type;
	__u8 opt_len;
	union v6addr addr;
	__be16 port;
	__u16 pad;
};

struct dsr_opt_v4 {
	__u8 type;
	__u8 len;
	__u16 port;
	__u32 addr;
};

static __always_inline bool nodeport_uses_dsr(bool flip __maybe_unused,
					      __u8 nexthdr __maybe_unused)
{
#ifdef ENABLE_DSR
# ifdef ENABLE_DSR_HYBRID
#  ifdef ENABLE_DSR_BYUSER
	return flip;
#  else
	if (nexthdr == IPPROTO_TCP)
		return true;
	return false;
#  endif
# else
	return true;
# endif
#else
	return false;
#endif
}

#ifdef HAVE_ENCAP
static __always_inline int
nodeport_add_tunnel_encap(struct __ctx_buff *ctx, __u32 src_ip, __be16 src_port,
			  __be32 dst_ip, __u32 src_sec_identity, __u32 dst_sec_identity,
			  enum trace_reason ct_reason, __u32 monitor, int *ifindex)
{
	/* Let kernel choose the outer source ip */
	if (ctx_is_skb())
		src_ip = 0;

	/* Append L2 hdr before redirecting to tunnel netdev.
	 * Otherwise, the kernel will drop such request in
	 * https://git.kernel.org/pub/scm/linux/kernel/git/stable/linux.git/tree/net/core/filter.c?h=v6.7.4#n2147
	 */
	if (ETH_HLEN == 0) {
		int ret;

		ret = add_l2_hdr(ctx);
		if (ret != 0)
			return ret;
	}

	return __encap_with_nodeid(ctx, src_ip, src_port, dst_ip,
				   src_sec_identity, dst_sec_identity, NOT_VTEP_DST,
				   ct_reason, monitor, ifindex);
}

# if defined(ENABLE_DSR) && DSR_ENCAP_MODE == DSR_ENCAP_GENEVE
static __always_inline int
nodeport_add_tunnel_encap_opt(struct __ctx_buff *ctx, __u32 src_ip, __be16 src_port,
			      __be32 dst_ip, __u32 src_sec_identity, __u32 dst_sec_identity,
			      void *opt, __u32 opt_len, enum trace_reason ct_reason,
			      __u32 monitor, int *ifindex)
{
	/* Let kernel choose the outer source ip */
	if (ctx_is_skb())
		src_ip = 0;

	/* Append L2 hdr before redirecting to tunnel netdev.
	 * Otherwise, the kernel will drop such request in
	 * https://git.kernel.org/pub/scm/linux/kernel/git/stable/linux.git/tree/net/core/filter.c?h=v6.7.4#n2147
	 */
	if (ETH_HLEN == 0) {
		int ret;

		ret = add_l2_hdr(ctx);
		if (ret != 0)
			return ret;
	}

	return __encap_with_nodeid_opt(ctx, src_ip, src_port, dst_ip,
				       src_sec_identity, dst_sec_identity, NOT_VTEP_DST,
				       opt, opt_len, ct_reason, monitor, ifindex);
}
# endif
#endif /* HAVE_ENCAP */

static __always_inline bool dsr_fail_needs_reply(int code __maybe_unused)
{
#ifdef ENABLE_DSR_ICMP_ERRORS
	if (code == DROP_FRAG_NEEDED)
		return true;
#endif
	return false;
}

static __always_inline bool dsr_is_too_big(struct __ctx_buff *ctx __maybe_unused,
					   __u16 expanded_len __maybe_unused)
{
#ifdef ENABLE_DSR_ICMP_ERRORS
	if (expanded_len > THIS_MTU)
		return true;
#endif
	return false;
}

static __always_inline int
nodeport_fib_lookup_and_redirect(struct __ctx_buff *ctx,
				 struct bpf_fib_lookup_padded *fib_params,
				 __s8 *ext_err)
{
	int oif = THIS_INTERFACE_IFINDEX;
	int ret;

	ret = (int)fib_lookup(ctx, &fib_params->l, sizeof(fib_params->l), 0);

	switch (ret) {
	case BPF_FIB_LKUP_RET_SUCCESS:
	case BPF_FIB_LKUP_RET_NO_NEIGH:
		if ((__u32)oif == fib_params->l.ifindex)
			return CTX_ACT_OK;

		return fib_do_redirect(ctx, true, fib_params, true, ret, &oif, ext_err);
	default:
		*ext_err = (__s8)ret;
		return DROP_NO_FIB;
	}
}

#ifdef ENABLE_IPV6
static __always_inline bool nodeport_uses_dsr6(const struct lb6_service *svc,
					       const struct ipv6_ct_tuple *tuple)
{
	return nodeport_uses_dsr(svc->flags2 & SVC_FLAG_FWD_MODE_DSR,
				 tuple->nexthdr);
}

static __always_inline bool nodeport_xlate6(const struct lb6_service *svc,
					    const struct ipv6_ct_tuple *tuple)
{
	bool skip_xlate = DSR_ENCAP_MODE == DSR_ENCAP_IPIP;

	if (skip_xlate)
		skip_xlate = nodeport_uses_dsr6(svc, tuple);
	return skip_xlate;
}

#ifdef ENABLE_DSR
#if DSR_ENCAP_MODE == DSR_ENCAP_IPIP
static __always_inline void rss_gen_src6(union v6addr *src,
					 const union v6addr *client,
					 __be32 l4_hint)
{
	__u32 bits = 128 - IPV6_RSS_PREFIX_BITS;

	*src = (union v6addr)IPV6_RSS_PREFIX;
	if (bits) {
		__u32 todo;

		if (bits > 96) {
			todo = bits - 96;
			src->p1 |= bpf_htonl(hash_32(client->p1 ^ l4_hint, todo));
			bits -= todo;
		}
		if (bits > 64) {
			todo = bits - 64;
			src->p2 |= bpf_htonl(hash_32(client->p2 ^ l4_hint, todo));
			bits -= todo;
		}
		if (bits > 32) {
			todo = bits - 32;
			src->p3 |= bpf_htonl(hash_32(client->p3 ^ l4_hint, todo));
			bits -= todo;
		}
		src->p4 |= bpf_htonl(hash_32(client->p4 ^ l4_hint, bits));
	}
}

static __always_inline int dsr_set_ipip6(struct __ctx_buff *ctx,
					 const struct ipv6hdr *ip6,
					 const union v6addr *backend_addr,
					 __be32 l4_hint, int *ohead)
{
	__u16 payload_len = bpf_ntohs(ip6->payload_len) + sizeof(*ip6);
	const int l3_off = ETH_HLEN;
	union v6addr saddr;
	struct {
		__be16 payload_len;
		__u8 nexthdr;
		__u8 hop_limit;
	} tp_new = {
		.payload_len	= bpf_htons(payload_len),
		.nexthdr	= IPPROTO_IPV6,
		.hop_limit	= IPDEFTTL,
	};

	if (dsr_is_too_big(ctx, payload_len + sizeof(*ip6))) {
		*ohead = sizeof(*ip6);
		return DROP_FRAG_NEEDED;
	}

	rss_gen_src6(&saddr, (union v6addr *)&ip6->saddr, l4_hint);

	if (ctx_adjust_hroom(ctx, sizeof(*ip6), BPF_ADJ_ROOM_NET,
			     ctx_adjust_hroom_flags()))
		return DROP_INVALID;
	if (ctx_store_bytes(ctx, l3_off + offsetof(struct ipv6hdr, payload_len),
			    &tp_new.payload_len, 4, 0) < 0)
		return DROP_WRITE_ERROR;
	if (ctx_store_bytes(ctx, l3_off + offsetof(struct ipv6hdr, daddr),
			    backend_addr, sizeof(ip6->daddr), 0) < 0)
		return DROP_WRITE_ERROR;
	if (ctx_store_bytes(ctx, l3_off + offsetof(struct ipv6hdr, saddr),
			    &saddr, sizeof(ip6->saddr), 0) < 0)
		return DROP_WRITE_ERROR;
	return 0;
}
#elif DSR_ENCAP_MODE == DSR_ENCAP_NONE
static __always_inline int dsr_set_ext6(struct __ctx_buff *ctx,
					struct ipv6hdr *ip6,
					const union v6addr *svc_addr,
					__be16 svc_port, int *ohead)
{
	struct dsr_opt_v6 opt __align_stack_8 = {};
	__u16 payload_len = bpf_ntohs(ip6->payload_len) + sizeof(opt);
	__u16 total_len = bpf_ntohs(ip6->payload_len) + sizeof(struct ipv6hdr) + sizeof(opt);
	__u8 nexthdr = ip6->nexthdr;
	int hdrlen;

	/* The IPv6 extension should be 8-bytes aligned */
	build_bug_on((sizeof(struct dsr_opt_v6) % 8) != 0);

	hdrlen = ipv6_hdrlen(ctx, &nexthdr);
	if (hdrlen < 0)
		return hdrlen;

	/* See dsr_set_opt4(): */
	if (nexthdr == IPPROTO_TCP) {
		union tcp_flags tcp_flags = { .value = 0 };

		if (l4_load_tcp_flags(ctx, ETH_HLEN + hdrlen, &tcp_flags) < 0)
			return DROP_CT_INVALID_HDR;

		if (!(tcp_flags.value & (TCP_FLAG_SYN)))
			return 0;
	}

	if (dsr_is_too_big(ctx, total_len)) {
		*ohead = sizeof(opt);
		return DROP_FRAG_NEEDED;
	}

	opt.hdr.nexthdr = ip6->nexthdr;
	ip6->nexthdr = NEXTHDR_DEST;
	ip6->payload_len = bpf_htons(payload_len);

	opt.hdr.hdrlen = DSR_IPV6_EXT_LEN;
	opt.opt_type = DSR_IPV6_OPT_TYPE;
	opt.opt_len = DSR_IPV6_OPT_LEN;
	ipv6_addr_copy_unaligned(&opt.addr, svc_addr);
	opt.port = svc_port;

	if (ctx_adjust_hroom(ctx, sizeof(opt), BPF_ADJ_ROOM_NET,
			     ctx_adjust_hroom_flags()))
		return DROP_INVALID;
	if (ctx_store_bytes(ctx, ETH_HLEN + sizeof(*ip6), &opt,
			    sizeof(opt), 0) < 0)
		return DROP_INVALID;
	return 0;
}
#elif DSR_ENCAP_MODE == DSR_ENCAP_GENEVE
static __always_inline int encap_geneve_dsr_opt6(struct __ctx_buff *ctx,
						 struct ipv6hdr *ip6,
						 const union v6addr *svc_addr,
						 __be16 svc_port,
						 int *ifindex, int *ohead)
{
	struct remote_endpoint_info *info;
	struct ipv6_ct_tuple tuple __align_stack_8 = {};
	struct geneve_dsr_opt6 gopt;
	union v6addr *dst;
	bool need_opt = true;
	__u16 encap_len = sizeof(struct ipv6hdr) + sizeof(struct udphdr) +
		sizeof(struct genevehdr) + ETH_HLEN;
	__u16 payload_len = bpf_ntohs(ip6->payload_len) + sizeof(*ip6);
	__u32 dst_sec_identity;
	__be32 tunnel_endpoint;
	__u16 total_len = 0;
	__be16 src_port;
	int l4_off, ret;

	build_bug_on((sizeof(gopt) % 4) != 0);

	dst = (union v6addr *)&ip6->daddr;
	info = lookup_ip6_remote_endpoint(dst, 0);
	if (!info || info->tunnel_endpoint == 0)
		return DROP_NO_TUNNEL_ENDPOINT;

	tunnel_endpoint = info->tunnel_endpoint;
	dst_sec_identity = info->sec_identity;

	ret = lb6_extract_tuple(ctx, ip6, ETH_HLEN, &l4_off, &tuple);
	if (IS_ERR(ret))
		return ret;

	src_port = tunnel_gen_src_port_v6(&tuple);

	/* See encap_geneve_dsr_opt4(): */
	if (tuple.nexthdr == IPPROTO_TCP) {
		union tcp_flags tcp_flags = { .value = 0 };

		if (l4_load_tcp_flags(ctx, l4_off, &tcp_flags) < 0)
			return DROP_CT_INVALID_HDR;

		if (!(tcp_flags.value & (TCP_FLAG_SYN)))
			need_opt = false;
	}

	if (need_opt) {
		encap_len += sizeof(struct geneve_dsr_opt6);
		set_geneve_dsr_opt6(svc_port, svc_addr, &gopt);
	}

	total_len = encap_len + payload_len;

	if (dsr_is_too_big(ctx, total_len)) {
		*ohead = encap_len;
		return DROP_FRAG_NEEDED;
	}

	if (need_opt)
		return nodeport_add_tunnel_encap_opt(ctx,
						     IPV4_DIRECT_ROUTING,
						     src_port,
						     tunnel_endpoint,
						     WORLD_IPV6_ID,
						     dst_sec_identity,
						     &gopt,
						     sizeof(gopt),
						     (enum trace_reason)CT_NEW,
						     TRACE_PAYLOAD_LEN,
						     ifindex);

	return nodeport_add_tunnel_encap(ctx,
					 IPV4_DIRECT_ROUTING,
					 src_port,
					 tunnel_endpoint,
					 WORLD_IPV6_ID,
					 dst_sec_identity,
					 (enum trace_reason)CT_NEW,
					 TRACE_PAYLOAD_LEN,
					 ifindex);
}
#endif /* DSR_ENCAP_MODE */

static __always_inline int find_dsr_v6(struct __ctx_buff *ctx, __u8 nexthdr,
				       struct dsr_opt_v6 *dsr_opt, bool *found)
{
	struct ipv6_opt_hdr opthdr __align_stack_8;
	int i, len = sizeof(struct ipv6hdr);
	__u8 nh = nexthdr;

#pragma unroll
	for (i = 0; i < IPV6_MAX_HEADERS; i++) {
		switch (nh) {
		case NEXTHDR_NONE:
			return DROP_INVALID_EXTHDR;

		case NEXTHDR_FRAGMENT:
			return DROP_FRAG_NOSUPPORT;

		case NEXTHDR_HOP:
		case NEXTHDR_ROUTING:
		case NEXTHDR_AUTH:
		case NEXTHDR_DEST:
			if (ctx_load_bytes(ctx, ETH_HLEN + len, &opthdr, sizeof(opthdr)) < 0)
				return DROP_INVALID;

			if (nh == NEXTHDR_DEST && opthdr.hdrlen == DSR_IPV6_EXT_LEN) {
				if (ctx_load_bytes(ctx, ETH_HLEN + len, dsr_opt,
						   sizeof(*dsr_opt)) < 0)
					return DROP_INVALID;
				if (dsr_opt->opt_type == DSR_IPV6_OPT_TYPE &&
				    dsr_opt->opt_len == DSR_IPV6_OPT_LEN) {
					*found = true;
					return 0;
				}
			}

			if (nh == NEXTHDR_AUTH)
				len += ipv6_authlen(&opthdr);
			else
				len += ipv6_optlen(&opthdr);

			nh = opthdr.nexthdr;
			break;

		default:
			return 0;
		}
	}

	/* Reached limit of supported extension headers */
	return DROP_INVALID_EXTHDR;
}

static __always_inline int
nodeport_extract_dsr_v6(struct __ctx_buff *ctx,
			struct ipv6hdr *ip6 __maybe_unused,
			const struct ipv6_ct_tuple *tuple, int l4_off,
			union v6addr *addr, __be16 *port, bool *dsr)
{
	struct ipv6_ct_tuple tmp = *tuple;

	if (tuple->nexthdr == IPPROTO_TCP) {
		union tcp_flags tcp_flags = {};

		if (l4_load_tcp_flags(ctx, l4_off, &tcp_flags) < 0)
			return DROP_CT_INVALID_HDR;

		ipv6_ct_tuple_reverse(&tmp);

		if (!(tcp_flags.value & TCP_FLAG_SYN)) {
			*dsr = ct_has_dsr_egress_entry6(get_ct_map6(&tmp), &tmp);
			*port = 0;
			return 0;
		}
	}

#if defined(IS_BPF_OVERLAY)
	{
		struct geneve_dsr_opt6 gopt;
		int ret = ctx_get_tunnel_opt(ctx, &gopt, sizeof(gopt));

		if (ret > 0) {
			if (gopt.hdr.opt_class == bpf_htons(DSR_GENEVE_OPT_CLASS) &&
			    gopt.hdr.type == DSR_GENEVE_OPT_TYPE) {
				*dsr = true;
				*port = gopt.port;
				ipv6_addr_copy_unaligned(addr,
							 (union v6addr *)&gopt.addr);
				return 0;
			}
		}
	}
#else
	{
		struct dsr_opt_v6 opt __align_stack_8 = {};
		int ret;

		ret = find_dsr_v6(ctx, ip6->nexthdr, &opt, dsr);
		if (ret != 0)
			return ret;

		if (*dsr) {
			*addr = opt.addr;
			*port = opt.port;
			return 0;
		}
	}
#endif

	/* SYN for a new connection that's not / no longer DSR.
	 * If it's reopened, avoid sending subsequent traffic down the DSR path.
	 */
	if (tuple->nexthdr == IPPROTO_TCP)
		ct_update_dsr(get_ct_map6(&tmp), &tmp, false);

	return 0;
}

static __always_inline struct ipv6_nat_entry *
nodeport_dsr_lookup_v6_nat_entry(const struct ipv6_ct_tuple *nat_tuple)
{
	return snat_v6_lookup(nat_tuple);
}

static __always_inline int dsr_reply_icmp6(struct __ctx_buff *ctx,
					   const struct ipv6hdr *ip6 __maybe_unused,
					   const union v6addr *svc_addr __maybe_unused,
					   __be16 dport __maybe_unused,
					   int code, int ohead __maybe_unused)
{
#ifdef ENABLE_DSR_ICMP_ERRORS
	const __s32 orig_dgram = 64, off = ETH_HLEN;
	__u8 orig_ipv6_hdr[orig_dgram];
	__be16 type = bpf_htons(ETH_P_IPV6);
	__u64 len_new = off + sizeof(*ip6) + orig_dgram;
	__u64 len_old = ctx_full_len(ctx);
	void *data_end = ctx_data_end(ctx);
	void *data = ctx_data(ctx);
	__u8 reason = (__u8)-code;
	__wsum wsum;
	union macaddr smac, dmac;
	struct icmp6hdr icmp __align_stack_8 = {
		.icmp6_type	= ICMPV6_PKT_TOOBIG,
		.icmp6_mtu	= bpf_htonl(THIS_MTU - ohead),
	};
	__u64 payload_len = sizeof(*ip6) + sizeof(icmp) + orig_dgram;
	struct ipv6hdr ip __align_stack_8 = {
		.version	= 6,
		.priority	= ip6->priority,
		.flow_lbl[0]	= ip6->flow_lbl[0],
		.flow_lbl[1]	= ip6->flow_lbl[1],
		.flow_lbl[2]	= ip6->flow_lbl[2],
		.nexthdr	= IPPROTO_ICMPV6,
		.hop_limit	= IPDEFTTL,
		.saddr		= ip6->daddr,
		.daddr		= ip6->saddr,
		.payload_len	= bpf_htons((__u16)payload_len),
	};
	struct ipv6hdr inner_ipv6_hdr __align_stack_8 = *ip6;
	__s32 l4_dport_offset;

	/* DSR changes the destination address from service ip to pod ip and
	 * destination port from service port to pod port. While resppnding
	 * back with ICMP error, it is necessary to set it to original ip and
	 * port.
	 */
	ipv6_addr_copy((union v6addr *)&inner_ipv6_hdr.daddr, svc_addr);

	if (inner_ipv6_hdr.nexthdr == IPPROTO_UDP)
		l4_dport_offset = UDP_DPORT_OFF;
	else if (inner_ipv6_hdr.nexthdr == IPPROTO_TCP)
		l4_dport_offset = TCP_DPORT_OFF;
	else
		goto drop_err;

	if (ctx_load_bytes(ctx, off + sizeof(inner_ipv6_hdr), orig_ipv6_hdr,
			   (__u32)sizeof(orig_ipv6_hdr)) < 0)
		goto drop_err;
	memcpy(orig_ipv6_hdr + l4_dport_offset, &dport, sizeof(dport));

	update_metrics(ctx_full_len(ctx), METRIC_EGRESS, reason);

	if (eth_load_saddr(ctx, smac.addr, 0) < 0)
		goto drop_err;
	if (eth_load_daddr(ctx, dmac.addr, 0) < 0)
		goto drop_err;
	if (unlikely(data + len_new > data_end))
		goto drop_err;

	wsum = ipv6_pseudohdr_checksum(&ip, IPPROTO_ICMPV6,
				       bpf_ntohs(ip.payload_len), 0);
	icmp.icmp6_cksum = csum_fold(csum_diff(NULL, 0, orig_ipv6_hdr, (__u32)sizeof(orig_ipv6_hdr),
					       csum_diff(NULL, 0, &inner_ipv6_hdr,
							 sizeof(inner_ipv6_hdr),
							 csum_diff(NULL, 0, &icmp,
								   sizeof(icmp), wsum))));

	if (ctx_adjust_troom(ctx, -(__s32)(len_old - len_new)) < 0)
		goto drop_err;
	if (ctx_adjust_hroom(ctx, sizeof(ip) + sizeof(icmp),
			     BPF_ADJ_ROOM_NET,
			     ctx_adjust_hroom_flags()) < 0)
		goto drop_err;

	if (eth_store_daddr(ctx, smac.addr, 0) < 0)
		goto drop_err;
	if (eth_store_saddr(ctx, dmac.addr, 0) < 0)
		goto drop_err;
	if (ctx_store_bytes(ctx, ETH_ALEN * 2, &type, sizeof(type), 0) < 0)
		goto drop_err;
	if (ctx_store_bytes(ctx, off, &ip, sizeof(ip), 0) < 0)
		goto drop_err;
	if (ctx_store_bytes(ctx, off + sizeof(ip), &icmp,
			    sizeof(icmp), 0) < 0)
		goto drop_err;
	if (ctx_store_bytes(ctx, off + sizeof(ip) + sizeof(icmp), &inner_ipv6_hdr,
			    sizeof(inner_ipv6_hdr), 0) < 0)
		goto drop_err;
	if (ctx_store_bytes(ctx, off + sizeof(ip) + sizeof(icmp) +
			    sizeof(inner_ipv6_hdr) + l4_dport_offset,
			    &dport, sizeof(dport), 0) < 0)
		goto drop_err;

	return ctx_redirect(ctx, ctx_get_ifindex(ctx), 0);
drop_err:
#endif
	return send_drop_notify_error(ctx, UNKNOWN_ID, code, CTX_ACT_DROP,
				      METRIC_EGRESS);
}

__section_tail(CILIUM_MAP_CALLS, CILIUM_CALL_IPV6_NODEPORT_DSR)
int tail_nodeport_ipv6_dsr(struct __ctx_buff *ctx)
{
	struct bpf_fib_lookup_padded fib_params = {
		.l = {
			.family		= AF_INET6,
			.ifindex	= ctx_get_ifindex(ctx),
		},
	};
	int ret, oif = 0, ohead = 0;
	void *data, *data_end;
	struct ipv6hdr *ip6;
	union v6addr addr __align_stack_8 = {};
	__s8 ext_err = 0;
	__be16 port;

	if (!revalidate_data(ctx, &data, &data_end, &ip6)) {
		ret = DROP_INVALID;
		goto drop_err;
	}

	ctx_load_meta_ipv6(ctx, &addr, CB_ADDR_V6_1);

	port = (__be16)ctx_load_meta(ctx, CB_PORT);

#if DSR_ENCAP_MODE == DSR_ENCAP_IPIP
	ret = dsr_set_ipip6(ctx, ip6, &addr,
			    ctx_load_meta(ctx, CB_HINT), &ohead);
#elif DSR_ENCAP_MODE == DSR_ENCAP_NONE
	ret = dsr_set_ext6(ctx, ip6, &addr, port, &ohead);
#elif DSR_ENCAP_MODE == DSR_ENCAP_GENEVE
	ret = encap_geneve_dsr_opt6(ctx, ip6, &addr, port, &oif, &ohead);
	if (!IS_ERR(ret)) {
		if (ret == CTX_ACT_REDIRECT && oif) {
			cilium_capture_out(ctx);
			return ctx_redirect(ctx, oif, 0);
		}

		fib_params.l.family = AF_INET;
	}
#else
# error "Invalid load balancer DSR encapsulation mode!"
#endif
	if (IS_ERR(ret)) {
		if (dsr_fail_needs_reply(ret))
			return dsr_reply_icmp6(ctx, ip6, &addr, port, ret, ohead);
		goto drop_err;
	}

	if (fib_params.l.family == AF_INET) {
		struct iphdr *ip4;

		if (!revalidate_data(ctx, &data, &data_end, &ip4)) {
			ret = DROP_INVALID;
			goto drop_err;
		}

		fib_params.l.ipv4_src = ip4->saddr;
		fib_params.l.ipv4_dst = ip4->daddr;
	} else {
		if (!revalidate_data(ctx, &data, &data_end, &ip6)) {
			ret = DROP_INVALID;
			goto drop_err;
		}

		ipv6_addr_copy((union v6addr *)&fib_params.l.ipv6_src,
			       (union v6addr *)&ip6->saddr);
		ipv6_addr_copy((union v6addr *)&fib_params.l.ipv6_dst,
			       (union v6addr *)&ip6->daddr);
	}

	ret = fib_redirect(ctx, true, &fib_params, false, &ext_err, &oif);
	if (fib_ok(ret)) {
		cilium_capture_out(ctx);
		return ret;
	}
drop_err:
	return send_drop_notify_error_ext(ctx, UNKNOWN_ID, ret, ext_err,
					  CTX_ACT_DROP, METRIC_EGRESS);
}

static __always_inline int
nodeport_dsr_ingress_ipv6(struct __ctx_buff *ctx, struct ipv6_ct_tuple *tuple,
			  int l4_off, union v6addr *addr, __be16 port,
			  __s8 *ext_err)
{
	struct ct_state ct_state_new = {};
	__u32 monitor = 0;
	int ret;

	/* look up with SCOPE_FORWARD: */
	__ipv6_ct_tuple_reverse(tuple);

	ret = ct_lazy_lookup6(get_ct_map6(tuple), tuple, ctx, l4_off,
			      CT_EGRESS, SCOPE_FORWARD, CT_ENTRY_DSR,
			      NULL, &monitor);
	if (ret < 0)
		return ret;

	switch (ret) {
	case CT_NEW:
create_ct:
		if (port == 0)
			return DROP_INVALID;

		ct_state_new.src_sec_id = WORLD_IPV6_ID;
		ct_state_new.dsr_internal = 1;

		ret = ct_create6(get_ct_map6(tuple), NULL, tuple, ctx,
				 CT_EGRESS, &ct_state_new, ext_err);
		if (!IS_ERR(ret))
			ret = snat_v6_create_dsr(tuple, addr, port, ext_err);

		if (IS_ERR(ret))
			return ret;
		break;
	case CT_ESTABLISHED:
		if (tuple->nexthdr == IPPROTO_TCP && port)
			goto create_ct;
		break;
	default:
		return DROP_UNKNOWN_CT;
	}

	return CTX_ACT_OK;
}
#endif /* ENABLE_DSR */

static __always_inline struct lb6_reverse_nat *
nodeport_rev_dnat_get_info_ipv6(struct __ctx_buff *ctx,
				struct ipv6_ct_tuple *tuple)
{
	struct ipv6_nat_entry *dsr_entry __maybe_unused;
	struct ipv6_ct_tuple dsr_tuple __maybe_unused;
	__u16 rev_nat_index = 0;

	if (!ct_has_nodeport_egress_entry6(get_ct_map6(tuple), tuple,
					   &rev_nat_index, is_defined(ENABLE_DSR)))
		return NULL;

	if (rev_nat_index)
		return lb6_lookup_rev_nat_entry(ctx, rev_nat_index);

#ifdef ENABLE_DSR
	dsr_tuple = *tuple;

	dsr_tuple.flags = NAT_DIR_EGRESS;
	dsr_tuple.sport = tuple->dport;
	dsr_tuple.dport = tuple->sport;

	dsr_entry = nodeport_dsr_lookup_v6_nat_entry(&dsr_tuple);
	if (dsr_entry)
		return &dsr_entry->nat_info;
#endif

	return NULL;
}

#ifdef ENABLE_NAT_46X64_GATEWAY
__section_tail(CILIUM_MAP_CALLS, CILIUM_CALL_IPV46_RFC8215)
int tail_nat_ipv46(struct __ctx_buff *ctx)
{
	int ret, oif = 0, l3_off = ETH_HLEN;
	void *data, *data_end;
	struct ipv6hdr *ip6;
	struct iphdr *ip4;
	__s8 ext_err = 0;

	if (!revalidate_data(ctx, &data, &data_end, &ip4)) {
		ret = DROP_INVALID;
		goto drop_err;
	}
	if (nat46_rfc8215(ctx, ip4, l3_off)) {
		ret = DROP_NAT46;
		goto drop_err;
	}
	if (!revalidate_data(ctx, &data, &data_end, &ip6)) {
		ret = DROP_INVALID;
		goto drop_err;
	}
	ret = fib_redirect_v6(ctx, l3_off, ip6, false, true, &ext_err, &oif);
	if (fib_ok(ret)) {
		cilium_capture_out(ctx);
		return ret;
	}
drop_err:
	return send_drop_notify_error_ext(ctx, UNKNOWN_ID, ret, ext_err,
					  CTX_ACT_DROP, METRIC_EGRESS);
}

__section_tail(CILIUM_MAP_CALLS, CILIUM_CALL_IPV64_RFC8215)
int tail_nat_ipv64(struct __ctx_buff *ctx)
{
	int ret, oif = 0, l3_off = ETH_HLEN;
	void *data, *data_end;
	struct ipv6hdr *ip6;
	struct iphdr *ip4;
	__s8 ext_err = 0;

	if (!revalidate_data(ctx, &data, &data_end, &ip6)) {
		ret = DROP_INVALID;
		goto drop_err;
	}
	if (nat64_rfc8215(ctx, ip6)) {
		ret = DROP_NAT64;
		goto drop_err;
	}
	if (!revalidate_data(ctx, &data, &data_end, &ip4)) {
		ret = DROP_INVALID;
		goto drop_err;
	}
	ret = fib_redirect_v4(ctx, l3_off, ip4, false, true, &ext_err, &oif);
	if (fib_ok(ret)) {
		cilium_capture_out(ctx);
		return ret;
	}
drop_err:
	return send_drop_notify_error_ext(ctx, UNKNOWN_ID, ret, ext_err,
					  CTX_ACT_DROP, METRIC_EGRESS);
}
#endif /* ENABLE_NAT_46X64_GATEWAY */

static __always_inline int
nodeport_rev_dnat_ingress_ipv6(struct __ctx_buff *ctx, struct trace_ctx *trace,
			       __s8 *ext_err)
{
#ifdef ENABLE_NAT_46X64_GATEWAY
	const bool nat_46x64_fib = nat46x64_cb_route(ctx);
#endif
	struct bpf_fib_lookup_padded fib_params = {
		.l = {
			.family		= AF_INET6,
			.ifindex	= ctx_get_ifindex(ctx),
		},
	};
	int ret, l4_off;
	struct ipv6_ct_tuple tuple __align_stack_8 = {};
	struct ct_state ct_state = {};
	void *data, *data_end;
	struct ipv6hdr *ip6;
	__u32 tunnel_endpoint __maybe_unused = 0;
	__u32 dst_sec_identity __maybe_unused = 0;
	__be16 src_port __maybe_unused = 0;
	bool allow_neigh_map = true;
	int ifindex = 0;

	if (!revalidate_data(ctx, &data, &data_end, &ip6))
		return DROP_INVALID;
#ifdef ENABLE_NAT_46X64_GATEWAY
	if (nat_46x64_fib)
		goto fib_lookup;
#endif
	ret = lb6_extract_tuple(ctx, ip6, ETH_HLEN, &l4_off, &tuple);
	if (ret < 0) {
		if (ret == DROP_UNSUPP_SERVICE_PROTO || ret == DROP_UNKNOWN_L4)
			goto out;
		return ret;
	}

	ret = ct_lazy_lookup6(get_ct_map6(&tuple), &tuple, ctx, l4_off,
			      CT_INGRESS, SCOPE_REVERSE, CT_ENTRY_NODEPORT,
			      &ct_state, &trace->monitor);
	if (ret == CT_REPLY) {
		trace->reason = TRACE_REASON_CT_REPLY;
		ret = ipv6_l3(ctx, ETH_HLEN, NULL, NULL, METRIC_EGRESS);
		if (unlikely(ret != CTX_ACT_OK))
			return ret;

		ret = lb6_rev_nat(ctx, l4_off, ct_state.rev_nat_index,
				  &tuple);
		if (IS_ERR(ret))
			return ret;
		if (!revalidate_data(ctx, &data, &data_end, &ip6))
			return DROP_INVALID;
		ctx_snat_done_set(ctx);
#ifndef HAVE_FIB_IFINDEX
		ifindex = ct_state.ifindex;
#endif
#ifdef TUNNEL_MODE
		{
			union v6addr *dst = (union v6addr *)&ip6->daddr;
			struct remote_endpoint_info *info;

			info = lookup_ip6_remote_endpoint(dst, 0);
			if (info && info->tunnel_endpoint && !info->flag_skip_tunnel) {
				tunnel_endpoint = info->tunnel_endpoint;
				dst_sec_identity = info->sec_identity;
				goto encap_redirect;
			}
		}
#endif

		goto fib_lookup;
	}
out:
	return CTX_ACT_OK;

#ifdef TUNNEL_MODE
encap_redirect:
	src_port = tunnel_gen_src_port_v6(&tuple);

	ret = nodeport_add_tunnel_encap(ctx, IPV4_DIRECT_ROUTING, src_port,
					tunnel_endpoint, SECLABEL, dst_sec_identity,
					trace->reason, trace->monitor, &ifindex);
	if (IS_ERR(ret))
		return ret;

	if (ret == CTX_ACT_REDIRECT && ifindex)
		return ctx_redirect(ctx, ifindex, 0);

	fib_params.l.ipv4_src = IPV4_DIRECT_ROUTING;
	fib_params.l.ipv4_dst = tunnel_endpoint;
	fib_params.l.family = AF_INET;

	/* neigh map doesn't contain DMACs for other nodes */
	allow_neigh_map = false;
	goto fib_redirect;
#endif

fib_lookup:
	if (is_v4_in_v6((union v6addr *)&ip6->saddr)) {
		struct iphdr *ip4;

		ret = lb6_to_lb4(ctx, ip6);
		if (ret < 0)
			return ret;

		if (!revalidate_data(ctx, &data, &data_end, &ip4))
			return DROP_INVALID;

		fib_params.l.ipv4_src = ip4->saddr;
		fib_params.l.ipv4_dst = ip4->daddr;
		fib_params.l.family = AF_INET;
	} else {
		ipv6_addr_copy((union v6addr *)&fib_params.l.ipv6_src,
			       (union v6addr *)&ip6->saddr);
		ipv6_addr_copy((union v6addr *)&fib_params.l.ipv6_dst,
			       (union v6addr *)&ip6->daddr);
	}

#ifdef TUNNEL_MODE
fib_redirect:
#endif
	return fib_redirect(ctx, true, &fib_params, allow_neigh_map, ext_err, &ifindex);
}

__section_tail(CILIUM_MAP_CALLS, CILIUM_CALL_IPV6_NODEPORT_REVNAT)
static __always_inline
int tail_nodeport_rev_dnat_ingress_ipv6(struct __ctx_buff *ctx)
{
	struct trace_ctx trace = {
		.reason = TRACE_REASON_CT_REPLY,
		.monitor = TRACE_PAYLOAD_LEN,
	};
	__s8 ext_err = 0;
	int ret = 0;

	ret = nodeport_rev_dnat_ingress_ipv6(ctx, &trace, &ext_err);
	if (IS_ERR(ret))
		goto drop;

	if (ret == CTX_ACT_OK) {
		if (is_defined(IS_BPF_LXC)) {
			ret = DROP_NAT_NO_MAPPING;
			goto drop;
		}

		ctx_skip_nodeport_set(ctx);
		ret = tail_call_internal(ctx, CILIUM_CALL_IPV6_FROM_NETDEV, &ext_err);
		goto drop;
	}

#ifndef IS_BPF_LXC
	edt_set_aggregate(ctx, 0);
#endif
	cilium_capture_out(ctx);
	return ret;
drop:
	return send_drop_notify_error_ext(ctx, UNKNOWN_ID, ret, ext_err,
					  CTX_ACT_DROP, METRIC_EGRESS);
}

__section_tail(CILIUM_MAP_CALLS, CILIUM_CALL_IPV6_NODEPORT_NAT_INGRESS)
static __always_inline
int tail_nodeport_nat_ingress_ipv6(struct __ctx_buff *ctx)
{
	struct ipv6_nat_target target = {
		.min_port = NODEPORT_PORT_MIN_NAT,
		.max_port = NODEPORT_PORT_MAX_NAT,
	};
	struct trace_ctx trace = {
		.reason = TRACE_REASON_CT_REPLY,
		.monitor = TRACE_PAYLOAD_LEN,
	};
	__u32 src_id = 0;
	__s8 ext_err = 0;
	int ret;

	ret = snat_v6_rev_nat(ctx, &target, &trace, &ext_err);
	if (IS_ERR(ret)) {
		if (ret == NAT_PUNT_TO_STACK ||
		    /* DROP_NAT_NO_MAPPING is unwanted behavior in a
		     * rev-SNAT context. Let's continue to passing it
		     * up to the host and revisiting this later if
		     * needed.
		     */
		    ret == DROP_NAT_NO_MAPPING) {
			/* In case of no mapping, recircle back to
			 * main path. SNAT is very expensive in terms
			 * of instructions and
			 * complexity. Consequently, this is done
			 * inside a tail call here (because we don't
			 * have BPF to BPF calls).
			 */
			goto recircle;
		}
		goto drop_err;
	}

	ctx_snat_done_set(ctx);

#if !defined(ENABLE_DSR) || (defined(ENABLE_DSR) && defined(ENABLE_DSR_HYBRID))

# if defined(ENABLE_HOST_FIREWALL) && defined(IS_BPF_HOST)
	ret = ipv6_host_policy_ingress(ctx, &src_id, &trace, &ext_err);
	if (IS_ERR(ret))
		goto drop_err;

	ctx_skip_host_fw_set(ctx);
# endif

	ret = invoke_traced_tailcall_if(__and(is_defined(ENABLE_HOST_FIREWALL),
					      is_defined(IS_BPF_HOST)),
					CILIUM_CALL_IPV6_NODEPORT_REVNAT,
					nodeport_rev_dnat_ingress_ipv6,
					&trace, &ext_err);
	if (IS_ERR(ret))
		goto drop_err;

	if (ret == CTX_ACT_OK)
		goto recircle;

	edt_set_aggregate(ctx, 0);
	cilium_capture_out(ctx);
	return ret;
#endif

recircle:
	ctx_skip_nodeport_set(ctx);
	ret = tail_call_internal(ctx, CILIUM_CALL_IPV6_FROM_NETDEV, &ext_err);

drop_err:
	return send_drop_notify_error_ext(ctx, src_id, ret, ext_err, CTX_ACT_DROP,
					  METRIC_INGRESS);
}

__section_tail(CILIUM_MAP_CALLS, CILIUM_CALL_IPV6_NODEPORT_NAT_EGRESS)
static __always_inline
int tail_nodeport_nat_egress_ipv6(struct __ctx_buff *ctx)
{
	const bool nat_46x64 = nat46x64_cb_xlate(ctx);
	struct bpf_fib_lookup_padded fib_params = {
		.l = {
			.family		= AF_INET6,
			.ifindex	= ctx_get_ifindex(ctx),
		},
	};
	struct ipv6_nat_target target = {
		.min_port = NODEPORT_PORT_MIN_NAT,
		.max_port = NODEPORT_PORT_MAX_NAT,
		.addr = IPV6_DIRECT_ROUTING,
	};
	struct ipv6_ct_tuple tuple __align_stack_8 = {};
	struct trace_ctx trace = {
		.reason = (enum trace_reason)CT_NEW,
		.monitor = TRACE_PAYLOAD_LEN,
	};
	int ret, l4_off, oif = 0;
	void *data, *data_end;
	struct ipv6hdr *ip6;
	__s8 ext_err = 0;
#ifdef TUNNEL_MODE
	struct remote_endpoint_info *info;
	__be32 tunnel_endpoint = 0;
	__u32 dst_sec_identity = 0;
	union v6addr *dst;
#endif

	if (nat_46x64)
		build_v4_in_v6(&target.addr, IPV4_DIRECT_ROUTING);

	if (!revalidate_data(ctx, &data, &data_end, &ip6)) {
		ret = DROP_INVALID;
		goto drop_err;
	}

#ifdef TUNNEL_MODE
	dst = (union v6addr *)&ip6->daddr;
	info = lookup_ip6_remote_endpoint(dst, 0);
	if (info && info->tunnel_endpoint != 0 && !info->flag_skip_tunnel) {
		tunnel_endpoint = info->tunnel_endpoint;
		dst_sec_identity = info->sec_identity;

		BPF_V6(target.addr, ROUTER_IP);
	}
#endif

	ret = lb6_extract_tuple(ctx, ip6, ETH_HLEN, &l4_off, &tuple);
	if (IS_ERR(ret))
		goto drop_err;

	ipv6_ct_tuple_swap_ports(&tuple);
	tuple.flags = TUPLE_F_OUT;

	ret = ipv6_l3(ctx, ETH_HLEN, NULL, NULL, METRIC_EGRESS);
	if (unlikely(ret != CTX_ACT_OK))
		goto drop_err;

	ret = __snat_v6_nat(ctx, &tuple, l4_off, true, &target, TCP_SPORT_OFF,
			    &trace, &ext_err);
	if (IS_ERR(ret))
		goto drop_err;

	ctx_snat_done_set(ctx);

#ifdef TUNNEL_MODE
	if (tunnel_endpoint) {
		__be16 src_port;

		src_port = tunnel_gen_src_port_v6(&tuple);

		ret = nodeport_add_tunnel_encap(ctx,
						IPV4_DIRECT_ROUTING,
						src_port,
						tunnel_endpoint,
						WORLD_IPV6_ID,
						dst_sec_identity,
						trace.reason,
						trace.monitor,
						&oif);
		if (IS_ERR(ret))
			goto drop_err;

		if (ret == CTX_ACT_REDIRECT && oif) {
			cilium_capture_out(ctx);
			return ctx_redirect(ctx, oif, 0);
		}

		goto fib_ipv4;
	}
#endif
	if (!revalidate_data(ctx, &data, &data_end, &ip6)) {
		ret = DROP_INVALID;
		goto drop_err;
	}
	if (nat_46x64) {
		struct iphdr *ip4;

		ret = lb6_to_lb4(ctx, ip6);
		if (ret < 0)
			goto drop_err;

#ifdef TUNNEL_MODE
fib_ipv4:
#endif
		if (!revalidate_data(ctx, &data, &data_end, &ip4)) {
			ret = DROP_INVALID;
			goto drop_err;
		}
		fib_params.l.ipv4_src = ip4->saddr;
		fib_params.l.ipv4_dst = ip4->daddr;
		fib_params.l.family = AF_INET;
	} else {
		ipv6_addr_copy((union v6addr *)&fib_params.l.ipv6_src,
			       (union v6addr *)&ip6->saddr);
		ipv6_addr_copy((union v6addr *)&fib_params.l.ipv6_dst,
			       (union v6addr *)&ip6->daddr);
	}
	ret = fib_redirect(ctx, true, &fib_params, false, &ext_err, &oif);
	if (fib_ok(ret)) {
		cilium_capture_out(ctx);
		return ret;
	}
drop_err:
	return send_drop_notify_error_ext(ctx, UNKNOWN_ID, ret, ext_err,
					  CTX_ACT_DROP, METRIC_EGRESS);
}

static __always_inline int nodeport_svc_lb6(struct __ctx_buff *ctx,
					    struct ipv6_ct_tuple *tuple,
					    struct lb6_service *svc,
					    struct lb6_key *key,
					    struct ipv6hdr *ip6,
					    int l3_off,
					    int l4_off,
					    __u32 src_sec_identity __maybe_unused,
					    bool *punt_to_stack __maybe_unused,
					    __s8 *ext_err)
{
	struct ct_state ct_state_svc = {};
	bool backend_local;
	__u32 monitor = 0;
	int ret;

	if (!lb6_src_range_ok(svc, (union v6addr *)&ip6->saddr))
		return DROP_NOT_IN_SRC_RANGE;

	if (!lb6_svc_is_routable(svc))
		return DROP_IS_CLUSTER_IP;

#if defined(ENABLE_L7_LB)
	if (lb6_svc_is_l7loadbalancer(svc) && svc->l7_lb_proxy_port > 0) {
# if !defined(IS_BPF_XDP)
		__be16 proxy_port = (__be16)svc->l7_lb_proxy_port;

		send_trace_notify(ctx, TRACE_TO_PROXY, src_sec_identity, UNKNOWN_ID,
				  bpf_ntohs((__u16)svc->l7_lb_proxy_port),
				  THIS_INTERFACE_IFINDEX, TRACE_REASON_POLICY, monitor);

#  if defined(ENABLE_TPROXY)
		return ctx_redirect_to_proxy_hairpin_ipv6(ctx, proxy_port);
#  else
		cilium_dbg_capture(ctx, DBG_CAPTURE_PROXY_PRE, proxy_port);
		ctx->mark = MARK_MAGIC_TO_PROXY | (proxy_port << 16);
		cilium_dbg_capture(ctx, DBG_CAPTURE_PROXY_POST, proxy_port);

		*punt_to_stack = true;
#  endif /* ENABLE_TPROXY */
# endif /* IS_BPF_XDP */

		return CTX_ACT_OK;
	}
#endif
	ret = lb6_local(get_ct_map6(tuple), ctx, l3_off, l4_off,
			key, tuple, svc, &ct_state_svc,
			nodeport_xlate6(svc, tuple), ext_err, 0);
#ifdef SERVICE_NO_BACKEND_RESPONSE
	if (ret == DROP_NO_SERVICE) {
		edt_set_aggregate(ctx, 0);
		ret = tail_call_internal(ctx, CILIUM_CALL_IPV6_NO_SERVICE,
					 ext_err);
	}
#endif

	if (IS_ERR(ret))
		return ret;

	backend_local = __lookup_ip6_endpoint(&tuple->daddr);
	if (!backend_local && lb6_svc_is_hostport(svc))
		return DROP_INVALID;
	if (backend_local || !nodeport_uses_dsr6(svc, tuple)) {
		struct ct_state ct_state = {};

		/* lookup with SCOPE_FORWARD: */
		__ipv6_ct_tuple_reverse(tuple);

		/* only match CT entries that belong to the same service: */
		ct_state.rev_nat_index = ct_state_svc.rev_nat_index;

		ret = ct_lazy_lookup6(get_ct_map6(tuple), tuple, ctx, l4_off,
				      CT_EGRESS, SCOPE_FORWARD, CT_ENTRY_NODEPORT,
				      &ct_state, &monitor);
		if (ret < 0)
			return ret;

		switch (ret) {
		case CT_NEW:
			ct_state.src_sec_id = WORLD_IPV6_ID;
			ct_state.node_port = 1;
#ifndef HAVE_FIB_IFINDEX
			ct_state.ifindex = (__u16)THIS_INTERFACE_IFINDEX;
#endif

			ret = ct_create6(get_ct_map6(tuple), NULL, tuple, ctx,
					 CT_EGRESS, &ct_state, ext_err);
			if (IS_ERR(ret))
				return ret;
			break;
		case CT_ESTABLISHED:
			/* Note that we don't validate whether the matched CT entry
			 * has identical values (eg. .ifindex) as set above.
			 */
			break;
		default:
			return DROP_UNKNOWN_CT;
		}

		ret = neigh_record_ip6(ctx);
		if (ret < 0)
			return ret;
		if (backend_local) {
			ctx_set_xfer(ctx, XFER_PKT_NO_SVC);
			return CTX_ACT_OK;
		}
	}

	/* TX request to remote backend: */
	edt_set_aggregate(ctx, 0);
	if (nodeport_uses_dsr6(svc, tuple)) {
#if DSR_ENCAP_MODE == DSR_ENCAP_IPIP
		ctx_store_meta(ctx, CB_HINT,
			       ((__u32)tuple->sport << 16) | tuple->dport);
		ctx_store_meta_ipv6(ctx, CB_ADDR_V6_1, &tuple->daddr);
#elif DSR_ENCAP_MODE == DSR_ENCAP_GENEVE || DSR_ENCAP_MODE == DSR_ENCAP_NONE
		ctx_store_meta(ctx, CB_PORT, key->dport);
		ctx_store_meta_ipv6(ctx, CB_ADDR_V6_1, &key->address);
#endif /* DSR_ENCAP_MODE */
		return tail_call_internal(ctx, CILIUM_CALL_IPV6_NODEPORT_DSR, ext_err);
	} else {
		/* This code path is not only hit for NAT64, but also
		 * for NAT46. For the latter we initially hit the IPv4
		 * NodePort path, then migrate the request to IPv6 and
		 * recirculate into the regular IPv6 NodePort path. So
		 * we need to make sure to not NAT back to IPv4 for
		 * IPv4-in-IPv6 converted addresses.
		 */
		ctx_store_meta(ctx, CB_NAT_46X64,
			       !is_v4_in_v6(&key->address) &&
			       lb6_to_lb4_service(svc));
		return tail_call_internal(ctx, CILIUM_CALL_IPV6_NODEPORT_NAT_EGRESS,
					  ext_err);
	}
}

/* See nodeport_lb4(). */
static __always_inline int nodeport_lb6(struct __ctx_buff *ctx,
					struct ipv6hdr *ip6,
					__u32 src_sec_identity,
					bool *punt_to_stack,
					__s8 *ext_err,
					bool __maybe_unused *dsr)
{
	bool is_svc_proto __maybe_unused = true;
	int ret, l3_off = ETH_HLEN, l4_off;
	struct ipv6_ct_tuple tuple __align_stack_8 = {};
	struct lb6_service *svc;
	struct lb6_key key = {};

	cilium_capture_in(ctx);

	ret = lb6_extract_tuple(ctx, ip6, ETH_HLEN, &l4_off, &tuple);
	if (IS_ERR(ret)) {
		if (ret == DROP_UNSUPP_SERVICE_PROTO) {
			is_svc_proto = false;
			goto skip_service_lookup;
		}
		if (ret == DROP_UNKNOWN_L4) {
			ctx_set_xfer(ctx, XFER_PKT_NO_SVC);
			return CTX_ACT_OK;
		}
		return ret;
	}

	lb6_fill_key(&key, &tuple);

	svc = lb6_lookup_service(&key, false);
	if (svc) {
		return nodeport_svc_lb6(ctx, &tuple, svc, &key, ip6, l3_off,
					l4_off, src_sec_identity, punt_to_stack,
					ext_err);
	} else {
skip_service_lookup:
#ifdef ENABLE_NAT_46X64_GATEWAY
		if (is_v4_in_v6_rfc8215((union v6addr *)&ip6->daddr)) {
			ret = neigh_record_ip6(ctx);
			if (ret < 0)
				return ret;
			if (is_v4_in_v6_rfc8215((union v6addr *)&ip6->saddr))
				return tail_call_internal(ctx, CILIUM_CALL_IPV64_RFC8215,
							  ext_err);
			ctx_store_meta(ctx, CB_NAT_46X64, NAT46x64_MODE_XLATE);
			return tail_call_internal(ctx, CILIUM_CALL_IPV6_NODEPORT_NAT_EGRESS,
						  ext_err);
		}
#endif
		ctx_set_xfer(ctx, XFER_PKT_NO_SVC);

#ifdef ENABLE_DSR
#if (defined(IS_BPF_OVERLAY) && DSR_ENCAP_MODE == DSR_ENCAP_GENEVE) || \
    ((defined(IS_BPF_XDP) || defined(IS_BPF_HOST)) && DSR_ENCAP_MODE != DSR_ENCAP_GENEVE)
		if (is_svc_proto) {
			ret = nodeport_extract_dsr_v6(ctx, ip6, &tuple, l4_off,
						      &key.address,
						      &key.dport, dsr);
			if (IS_ERR(ret))
				return ret;
			if (*dsr)
				return nodeport_dsr_ingress_ipv6(ctx, &tuple, l4_off,
								 &key.address, key.dport,
								 ext_err);
		}
#endif
#endif /* ENABLE_DSR */

#ifndef ENABLE_MASQUERADE_IPV6
		if (!is_svc_proto)
			return CTX_ACT_OK;
#endif /* ENABLE_MASQUERADE_IPV6 */

		ctx_store_meta(ctx, CB_NAT_46X64, 0);
		ctx_store_meta(ctx, CB_SRC_LABEL, src_sec_identity);
		return tail_call_internal(ctx, CILIUM_CALL_IPV6_NODEPORT_NAT_INGRESS,
					  ext_err);
	}
}
#endif /* ENABLE_IPV6 */

#ifdef ENABLE_IPV4
static __always_inline bool nodeport_uses_dsr4(const struct lb4_service *svc,
					       const struct ipv4_ct_tuple *tuple)
{
	return nodeport_uses_dsr(svc->flags2 & SVC_FLAG_FWD_MODE_DSR,
				 tuple->nexthdr);
}

static __always_inline bool nodeport_xlate4(const struct lb4_service *svc,
					    const struct ipv4_ct_tuple *tuple)
{
	bool skip_xlate = DSR_ENCAP_MODE == DSR_ENCAP_IPIP;

	if (skip_xlate)
		skip_xlate = nodeport_uses_dsr4(svc, tuple);
	return skip_xlate;
}

#ifdef ENABLE_DSR
#if DSR_ENCAP_MODE == DSR_ENCAP_IPIP
static __always_inline __be32 rss_gen_src4(__be32 client, __be32 l4_hint)
{
	const __u32 bits = 32 - IPV4_RSS_PREFIX_BITS;
	__be32 src = IPV4_RSS_PREFIX;

	if (bits)
		src |= bpf_htonl(hash_32(client ^ l4_hint, bits));
	return src;
}

/*
 * Original packet: [clientIP:clientPort -> serviceIP:servicePort] } IP/L4
 *
 * After DSR IPIP:  [rssSrcIP -> backendIP]                        } IP
 *                  [clientIP:clientPort -> serviceIP:servicePort] } IP/L4
 */
static __always_inline int dsr_set_ipip4(struct __ctx_buff *ctx,
					 const struct iphdr *ip4,
					 __be32 backend_addr,
					 __be32 l4_hint, __be16 *ohead)
{
	__u16 tot_len = bpf_ntohs(ip4->tot_len) + sizeof(*ip4);
	const int l3_off = ETH_HLEN;
	__be32 sum;
	struct {
		__be16 tot_len;
		__be16 id;
		__be16 frag_off;
		__u8   ttl;
		__u8   protocol;
		__be32 saddr;
		__be32 daddr;
	} tp_old = {
		.tot_len	= ip4->tot_len,
		.ttl		= ip4->ttl,
		.protocol	= ip4->protocol,
		.saddr		= ip4->saddr,
		.daddr		= ip4->daddr,
	}, tp_new = {
		.tot_len	= bpf_htons(tot_len),
		.ttl		= IPDEFTTL,
		.protocol	= IPPROTO_IPIP,
		.saddr		= rss_gen_src4(ip4->saddr, l4_hint),
		.daddr		= backend_addr,
	};

	if (dsr_is_too_big(ctx, tot_len)) {
		*ohead = sizeof(*ip4);
		return DROP_FRAG_NEEDED;
	}

	if (ctx_adjust_hroom(ctx, sizeof(*ip4), BPF_ADJ_ROOM_NET,
			     ctx_adjust_hroom_flags()))
		return DROP_INVALID;
	sum = csum_diff(&tp_old, 16, &tp_new, 16, 0);
	if (ctx_store_bytes(ctx, l3_off + offsetof(struct iphdr, tot_len),
			    &tp_new.tot_len, 2, 0) < 0)
		return DROP_WRITE_ERROR;
	if (ctx_store_bytes(ctx, l3_off + offsetof(struct iphdr, ttl),
			    &tp_new.ttl, 2, 0) < 0)
		return DROP_WRITE_ERROR;
	if (ctx_store_bytes(ctx, l3_off + offsetof(struct iphdr, saddr),
			    &tp_new.saddr, 8, 0) < 0)
		return DROP_WRITE_ERROR;
	if (ipv4_csum_update_by_diff(ctx, l3_off, sum) < 0)
		return DROP_CSUM_L3;
	return 0;
}
#elif DSR_ENCAP_MODE == DSR_ENCAP_NONE
static __always_inline int dsr_set_opt4(struct __ctx_buff *ctx,
					struct iphdr *ip4, __be32 svc_addr,
					__be16 svc_port, __be16 *ohead)
{
	__u32 iph_old, iph_new;
	struct dsr_opt_v4 opt;
	__u16 tot_len = bpf_ntohs(ip4->tot_len) + sizeof(opt);
	__be32 sum;

	if (ip4->protocol == IPPROTO_TCP) {
		union tcp_flags tcp_flags = { .value = 0 };

		if (l4_load_tcp_flags(ctx, ETH_HLEN + ipv4_hdrlen(ip4), &tcp_flags) < 0)
			return DROP_CT_INVALID_HDR;

		/* Setting the option is required only for the first packet
		 * (SYN), in the case of TCP, as for further packets of the
		 * same connection a remote node will use a NAT entry to
		 * reverse xlate a reply.
		 */
		if (!(tcp_flags.value & (TCP_FLAG_SYN)))
			return 0;
	}

	if (ipv4_hdrlen(ip4) + sizeof(opt) > sizeof(struct iphdr) + MAX_IPOPTLEN)
		return DROP_CT_INVALID_HDR;

	if (dsr_is_too_big(ctx, tot_len)) {
		*ohead = sizeof(opt);
		return DROP_FRAG_NEEDED;
	}

	iph_old = *(__u32 *)ip4;
	ip4->ihl += sizeof(opt) >> 2;
	ip4->tot_len = bpf_htons(tot_len);
	iph_new = *(__u32 *)ip4;

	opt.type = DSR_IPV4_OPT_TYPE;
	opt.len = sizeof(opt);
	opt.port = bpf_htons(svc_port);
	opt.addr = bpf_htonl(svc_addr);

	sum = csum_diff(&iph_old, 4, &iph_new, 4, 0);
	sum = csum_diff(NULL, 0, &opt, sizeof(opt), sum);

	if (ctx_adjust_hroom(ctx, sizeof(opt), BPF_ADJ_ROOM_NET,
			     ctx_adjust_hroom_flags()))
		return DROP_INVALID;

	if (ctx_store_bytes(ctx, ETH_HLEN + sizeof(*ip4),
			    &opt, sizeof(opt), 0) < 0)
		return DROP_INVALID;
	if (ipv4_csum_update_by_diff(ctx, ETH_HLEN, sum) < 0)
		return DROP_CSUM_L3;

	return 0;
}
#elif DSR_ENCAP_MODE == DSR_ENCAP_GENEVE
static __always_inline int encap_geneve_dsr_opt4(struct __ctx_buff *ctx, int l3_off __maybe_unused,
						 struct iphdr *ip4, __be32 svc_addr,
						 __be16 svc_port, int *ifindex, __be16 *ohead)
{
	struct remote_endpoint_info *info __maybe_unused;
	struct geneve_dsr_opt4 gopt __align_stack_8;
	bool need_opt = true;
	__u16 encap_len = sizeof(struct iphdr) + sizeof(struct udphdr) +
		sizeof(struct genevehdr) + ETH_HLEN;
	__u16 total_len = bpf_ntohs(ip4->tot_len);
	__u32 src_sec_identity = WORLD_IPV4_ID;
	__u32 dst_sec_identity;
	__be32 tunnel_endpoint;
	__be16 src_port = 0;
#if __ctx_is == __ctx_xdp
	bool has_encap = l3_off > ETH_HLEN;
	struct iphdr *outer_ip4 = ip4;
	void *data, *data_end;

	build_bug_on((sizeof(gopt) % 4) != 0);

	if (has_encap) {
		/* point at the inner IPv4 header */
		if (!revalidate_data_l3_off(ctx, &data, &data_end, &ip4, encap_len + ETH_HLEN))
			return DROP_INVALID;

		encap_len = 0;
	} else {
		struct ipv4_ct_tuple tuple = {};
		int l4_off, ret;

		ret = lb4_extract_tuple(ctx, ip4, l3_off, &l4_off, &tuple);
		if (IS_ERR(ret))
			return ret;

		src_port = tunnel_gen_src_port_v4(&tuple);
	}
#endif

	info = lookup_ip4_remote_endpoint(ip4->daddr, 0);
	if (!info)
		return DROP_NO_TUNNEL_ENDPOINT;

	dst_sec_identity = info->sec_identity;
<<<<<<< HEAD

	if (identity_is_remote_node(dst_sec_identity))
		tunnel_endpoint = ip4->daddr;
	else
		tunnel_endpoint = info->tunnel_endpoint;

#endif
=======
>>>>>>> 8f8f42fc

	if (ip4->protocol == IPPROTO_TCP) {
		union tcp_flags tcp_flags = { .value = 0 };

		if (l4_load_tcp_flags(ctx, l3_off + ipv4_hdrlen(ip4), &tcp_flags) < 0)
			return DROP_CT_INVALID_HDR;

		/* The GENEVE option is required only for the first packet
		 * (SYN), in the case of TCP, as for further packets of the
		 * same connection a remote node will use a NAT entry to
		 * reverse xlate a reply.
		 */
		if (!(tcp_flags.value & (TCP_FLAG_SYN)))
			need_opt = false;
	}

	if (need_opt) {
		encap_len += sizeof(struct geneve_dsr_opt4);
		set_geneve_dsr_opt4(svc_port, svc_addr, &gopt);
	}

	if (dsr_is_too_big(ctx, total_len + encap_len)) {
		*ohead = encap_len;
		return DROP_FRAG_NEEDED;
	}

#if __ctx_is == __ctx_xdp
	if (has_encap) {
		int outer_l4_off = ETH_HLEN + ipv4_hdrlen(outer_ip4);
		__be32 lb_ip = IPV4_DIRECT_ROUTING;
		__wsum sum = 0;

		/* update outer_ip4 daddr and saddr: */
		sum = csum_diff(&outer_ip4->daddr, 4, &tunnel_endpoint, 4, 0);
		if (ctx_store_bytes(ctx, ETH_HLEN + offsetof(struct iphdr, daddr),
				    &tunnel_endpoint, 4, 0) < 0)
			return DROP_WRITE_ERROR;

		sum = csum_diff(&outer_ip4->saddr, 4, &lb_ip, 4, sum);
		if (ctx_store_bytes(ctx, ETH_HLEN + offsetof(struct iphdr, saddr),
				    &lb_ip, 4, 0) < 0)
			return DROP_WRITE_ERROR;

		/* adjust outer_ip4->csum: */
		if (ipv4_csum_update_by_diff(ctx, ETH_HLEN, sum) < 0)
			return DROP_CSUM_L3;

		/* insert the GENEVE-DSR option: */
		if (need_opt) {
			__be16 new_length;
			int ret;

			/* update udp->len */
			if (ctx_load_bytes(ctx, outer_l4_off + offsetof(struct udphdr, len),
					   &new_length, sizeof(new_length)) < 0)
				return DROP_INVALID;

			new_length = bpf_htons(bpf_ntohs(new_length) + sizeof(gopt));

			if (ctx_store_bytes(ctx, outer_l4_off + offsetof(struct udphdr, len),
					    &new_length, sizeof(new_length), 0) < 0)
				return DROP_WRITE_ERROR;

			/* update outer_ip4->tot_len */
			new_length = bpf_htons(total_len + sizeof(gopt));

			if (ipv4_csum_update_by_value(ctx, ETH_HLEN, outer_ip4->tot_len,
						      new_length, sizeof(new_length)) < 0)
				return DROP_CSUM_L3;

			if (ctx_store_bytes(ctx, ETH_HLEN + offsetof(struct iphdr, tot_len),
					    &new_length, sizeof(new_length), 0) < 0)
				return DROP_WRITE_ERROR;

			ret = ctx_set_tunnel_opt(ctx, (__u8 *)&gopt, sizeof(gopt));
			if (ret)
				return ret;
		}

		return CTX_ACT_REDIRECT;
	}
#endif

	if (need_opt)
		return nodeport_add_tunnel_encap_opt(ctx,
						     IPV4_DIRECT_ROUTING,
						     src_port,
						     tunnel_endpoint,
						     src_sec_identity,
						     dst_sec_identity,
						     &gopt,
						     sizeof(gopt),
						     (enum trace_reason)CT_NEW,
						     TRACE_PAYLOAD_LEN,
						     ifindex);

	return nodeport_add_tunnel_encap(ctx,
					 IPV4_DIRECT_ROUTING,
					 src_port,
					 tunnel_endpoint,
					 src_sec_identity,
					 dst_sec_identity,
					 (enum trace_reason)CT_NEW,
					 TRACE_PAYLOAD_LEN,
					 ifindex);
}
#endif /* DSR_ENCAP_MODE */

static __always_inline int
nodeport_extract_dsr_v4(struct __ctx_buff *ctx,
			const struct iphdr *ip4 __maybe_unused,
			const struct ipv4_ct_tuple *tuple, int l4_off,
			__be32 *addr, __be16 *port, bool *dsr)
{
	struct ipv4_ct_tuple tmp = *tuple;

	/* Parse DSR info from the packet, to get the addr/port of the
	 * addressed service. We need this for RevDNATing the backend's replies.
	 *
	 * TCP connections have the DSR Option only in their SYN packet.
	 * To identify that a non-SYN packet belongs to a DSR connection,
	 * we need to check whether a corresponding CT entry with .dsr flag exists.
	 */
	if (tuple->nexthdr == IPPROTO_TCP) {
		union tcp_flags tcp_flags = {};

		if (l4_load_tcp_flags(ctx, l4_off, &tcp_flags) < 0)
			return DROP_CT_INVALID_HDR;

		ipv4_ct_tuple_reverse(&tmp);

		if (!(tcp_flags.value & TCP_FLAG_SYN)) {
			/* If the packet belongs to a tracked DSR connection,
			 * trigger a CT update.
			 * We don't have any DSR info to report back, and that's ok.
			 */
			*dsr = ct_has_dsr_egress_entry4(get_ct_map4(&tmp), &tmp);
			*port = 0;
			return 0;
		}
	}

#if defined(IS_BPF_OVERLAY)
	{
		struct geneve_dsr_opt4 gopt;
		int ret = 0;

		ret = ctx_get_tunnel_opt(ctx, &gopt, sizeof(gopt));

		if (ret > 0) {
			if (gopt.hdr.opt_class == bpf_htons(DSR_GENEVE_OPT_CLASS) &&
			    gopt.hdr.type == DSR_GENEVE_OPT_TYPE) {
				*dsr = true;
				*port = gopt.port;
				*addr = gopt.addr;
				return 0;
			}
		}
	}
#else
	/* Check whether IPv4 header contains a 64-bit option (IPv4 header
	 * w/o option (5 x 32-bit words) + the DSR option (2 x 32-bit words)).
	 */
	if (ip4->ihl >= 0x7) {
		struct dsr_opt_v4 opt;

		if (ctx_load_bytes(ctx, ETH_HLEN + sizeof(struct iphdr),
				   &opt, sizeof(opt)) < 0)
			return DROP_INVALID;

		if (opt.type == DSR_IPV4_OPT_TYPE && opt.len == sizeof(opt)) {
			*dsr = true;
			*addr = bpf_ntohl(opt.addr);
			*port = bpf_ntohs(opt.port);
			return 0;
		}
	}
#endif

	/* SYN for a new connection that's not / no longer DSR.
	 * If it's reopened, avoid sending subsequent traffic down the DSR path.
	 */
	if (tuple->nexthdr == IPPROTO_TCP)
		ct_update_dsr(get_ct_map4(&tmp), &tmp, false);

	return 0;
}

static __always_inline struct ipv4_nat_entry *
nodeport_dsr_lookup_v4_nat_entry(const struct ipv4_ct_tuple *nat_tuple)
{
	return snat_v4_lookup(nat_tuple);
}

static __always_inline int dsr_reply_icmp4(struct __ctx_buff *ctx,
					   struct iphdr *ip4 __maybe_unused,
					   __be32 svc_addr __maybe_unused,
					   __be16 dport __maybe_unused,
					   int code, __be16 ohead __maybe_unused)
{
#ifdef ENABLE_DSR_ICMP_ERRORS
	const __s32 orig_dgram = 8, off = ETH_HLEN;
	const __u32 l3_max = MAX_IPOPTLEN + sizeof(*ip4) + orig_dgram;
	__be16 type = bpf_htons(ETH_P_IP);
	__s32 len_new = off + ipv4_hdrlen(ip4) + orig_dgram;
	__s32 len_old = (__s32)ctx_full_len(ctx);
	__u8 reason = (__u8)-code;
	__u8 tmp[l3_max];
	union macaddr smac, dmac;
	struct icmphdr icmp __align_stack_8 = {
		.type		= ICMP_DEST_UNREACH,
		.code		= ICMP_FRAG_NEEDED,
		.un = {
			.frag = {
				.mtu = bpf_htons(THIS_MTU - ohead),
			},
		},
	};
	__u64 tot_len = sizeof(struct iphdr) + ipv4_hdrlen(ip4) + sizeof(icmp) + orig_dgram;
	struct iphdr ip __align_stack_8 = {
		.ihl		= sizeof(ip) >> 2,
		.version	= IPVERSION,
		.ttl		= IPDEFTTL,
		.tos		= ip4->tos,
		.id		= ip4->id,
		.protocol	= IPPROTO_ICMP,
		.saddr		= ip4->daddr,
		.daddr		= ip4->saddr,
		.frag_off	= bpf_htons(IP_DF),
		.tot_len	= bpf_htons((__u16)tot_len),
	};

	struct iphdr inner_ip_hdr __align_stack_8 = *ip4;
	__s32 l4_dport_offset;

	/* DSR changes the destination address from service ip to pod ip and
	 * destination port from service port to pod port. While resppnding
	 * back with ICMP error, it is necessary to set it to original ip and
	 * port.
	 * We do recompute the whole checksum here. Another way would be to
	 * unfold checksum and then do the math adding the diff.
	 */
	inner_ip_hdr.daddr = svc_addr;
	inner_ip_hdr.check = 0;
	inner_ip_hdr.check = csum_fold(csum_diff(NULL, 0, &inner_ip_hdr,
						 sizeof(inner_ip_hdr), 0));

	if (inner_ip_hdr.protocol == IPPROTO_UDP)
		l4_dport_offset = UDP_DPORT_OFF;
	else if (inner_ip_hdr.protocol == IPPROTO_TCP)
		l4_dport_offset = TCP_DPORT_OFF;

	update_metrics(ctx_full_len(ctx), METRIC_EGRESS, reason);

	if (eth_load_saddr(ctx, smac.addr, 0) < 0)
		goto drop_err;
	if (eth_load_daddr(ctx, dmac.addr, 0) < 0)
		goto drop_err;

	ip.check = csum_fold(csum_diff(NULL, 0, &ip, sizeof(ip), 0));

	/* We use a workaround here in that we push zero-bytes into the
	 * payload in order to support dynamic IPv4 header size. This
	 * works given one's complement sum does not change.
	 */
	memset(tmp, 0, MAX_IPOPTLEN);
	if (ctx_store_bytes(ctx, len_new, tmp, MAX_IPOPTLEN, 0) < 0)
		goto drop_err;
	if (ctx_load_bytes(ctx, off, tmp, (__u32)sizeof(tmp)) < 0)
		goto drop_err;

	memcpy(tmp, &inner_ip_hdr, sizeof(inner_ip_hdr));
	memcpy(tmp + sizeof(inner_ip_hdr) + l4_dport_offset, &dport, sizeof(dport));

	icmp.checksum = csum_fold(csum_diff(NULL, 0, tmp, (__u32)sizeof(tmp),
					    csum_diff(NULL, 0, &icmp,
						      sizeof(icmp), 0)));

	if (ctx_adjust_troom(ctx, -(len_old - len_new)) < 0)
		goto drop_err;
	if (ctx_adjust_hroom(ctx, sizeof(ip) + sizeof(icmp),
			     BPF_ADJ_ROOM_NET,
			     ctx_adjust_hroom_flags()) < 0)
		goto drop_err;

	if (eth_store_daddr(ctx, smac.addr, 0) < 0)
		goto drop_err;
	if (eth_store_saddr(ctx, dmac.addr, 0) < 0)
		goto drop_err;
	if (ctx_store_bytes(ctx, ETH_ALEN * 2, &type, sizeof(type), 0) < 0)
		goto drop_err;
	if (ctx_store_bytes(ctx, off, &ip, sizeof(ip), 0) < 0)
		goto drop_err;
	if (ctx_store_bytes(ctx, off + sizeof(ip), &icmp,
			    sizeof(icmp), 0) < 0)
		goto drop_err;
	if (ctx_store_bytes(ctx, off + sizeof(ip) + sizeof(icmp),
			    &inner_ip_hdr, sizeof(inner_ip_hdr), 0) < 0)
		goto drop_err;
	if (ctx_store_bytes(ctx, off + sizeof(ip) + sizeof(icmp)
			    + sizeof(inner_ip_hdr) + l4_dport_offset,
			    &dport, sizeof(dport), 0) < 0)
		goto drop_err;

	return ctx_redirect(ctx, ctx_get_ifindex(ctx), 0);
drop_err:
#endif
	return send_drop_notify_error(ctx, UNKNOWN_ID, code, CTX_ACT_DROP,
				      METRIC_EGRESS);
}

__section_tail(CILIUM_MAP_CALLS, CILIUM_CALL_IPV4_NODEPORT_DSR)
int tail_nodeport_ipv4_dsr(struct __ctx_buff *ctx)
{
	void *data, *data_end;
	struct iphdr *ip4;
	int ret, oif = 0;
	__be16 ohead = 0;
	__s8 ext_err = 0;
	__be32 addr;
	__be16 port;

	if (!revalidate_data(ctx, &data, &data_end, &ip4)) {
		ret = DROP_INVALID;
		goto drop_err;
	}
	addr = ctx_load_meta(ctx, CB_ADDR_V4);
	port = (__be16)ctx_load_meta(ctx, CB_PORT);

#if DSR_ENCAP_MODE == DSR_ENCAP_IPIP
	ret = dsr_set_ipip4(ctx, ip4,
			    addr,
			    ctx_load_meta(ctx, CB_HINT), &ohead);
#elif DSR_ENCAP_MODE == DSR_ENCAP_NONE
	ret = dsr_set_opt4(ctx, ip4,
			   addr,
			   port, &ohead);
#elif DSR_ENCAP_MODE == DSR_ENCAP_GENEVE
	ret = encap_geneve_dsr_opt4(ctx, ctx_load_meta(ctx, CB_DSR_L3_OFF),
				    ip4, addr, port, &oif, &ohead);
	if (!IS_ERR(ret)) {
		if (ret == CTX_ACT_REDIRECT && oif) {
			cilium_capture_out(ctx);
			return ctx_redirect(ctx, oif, 0);
		}
	}
#else
# error "Invalid load balancer DSR encapsulation mode!"
#endif
	if (IS_ERR(ret)) {
		if (dsr_fail_needs_reply(ret))
			return dsr_reply_icmp4(ctx, ip4, addr, port, ret, ohead);
		goto drop_err;
	}
	if (!revalidate_data(ctx, &data, &data_end, &ip4)) {
		ret = DROP_INVALID;
		goto drop_err;
	}
	ret = fib_redirect_v4(ctx, ETH_HLEN, ip4, true, false, &ext_err, &oif);
	if (fib_ok(ret)) {
		cilium_capture_out(ctx);
		return ret;
	}
drop_err:
	return send_drop_notify_error_ext(ctx, UNKNOWN_ID, ret, ext_err,
					  CTX_ACT_DROP, METRIC_EGRESS);
}

static __always_inline int
nodeport_dsr_ingress_ipv4(struct __ctx_buff *ctx, struct ipv4_ct_tuple *tuple,
			  struct iphdr *ip4, bool has_l4_header, int l4_off,
			  __be32 addr, __be16 port, __s8 *ext_err)
{
	struct ct_state ct_state_new = {};
	__u32 monitor = 0;
	int ret;

	/* lookup with SCOPE_FORWARD: */
	__ipv4_ct_tuple_reverse(tuple);

	ret = ct_lazy_lookup4(get_ct_map4(tuple), tuple, ctx, ipv4_is_fragment(ip4),
			      l4_off, has_l4_header, CT_EGRESS, SCOPE_FORWARD,
			      CT_ENTRY_DSR, NULL, &monitor);
	if (ret < 0)
		return ret;

	switch (ret) {
	case CT_NEW:
create_ct:
		if (port == 0)
			/* Not expected at all - nodeport_extract_dsr_v4() said
			 * there would be a CT entry! Without DSR info we can't
			 * do anything smart here.
			 */
			return DROP_INVALID;

		ct_state_new.src_sec_id = WORLD_IPV4_ID;
		ct_state_new.dsr_internal = 1;

		ret = ct_create4(get_ct_map4(tuple), NULL, tuple, ctx,
				 CT_EGRESS, &ct_state_new, ext_err);
		if (!IS_ERR(ret))
			ret = snat_v4_create_dsr(tuple, addr, port, ext_err);

		if (IS_ERR(ret))
			return ret;
		break;
	case CT_ESTABLISHED:
		/* For TCP we only expect DSR info on the SYN, so CT_ESTABLISHED
		 * is unexpected and we need to refresh the CT entry.
		 *
		 * Otherwise we tolerate DSR info on an established connection.
		 * TODO: how do we know if we need to refresh the SNAT entry?
		 */
		if (tuple->nexthdr == IPPROTO_TCP && port)
			goto create_ct;
		break;
	default:
		return DROP_UNKNOWN_CT;
	}

	return CTX_ACT_OK;
}
#endif /* ENABLE_DSR */

static __always_inline struct lb4_reverse_nat *
nodeport_rev_dnat_get_info_ipv4(struct __ctx_buff *ctx,
				struct ipv4_ct_tuple *tuple)
{
	struct ipv4_nat_entry *dsr_entry __maybe_unused;
	struct ipv4_ct_tuple dsr_tuple __maybe_unused;
	__u16 rev_nat_index = 0;

	if (!ct_has_nodeport_egress_entry4(get_ct_map4(tuple), tuple,
					   &rev_nat_index, is_defined(ENABLE_DSR)))
		return NULL;

	if (rev_nat_index)
		return lb4_lookup_rev_nat_entry(ctx, rev_nat_index);

#ifdef ENABLE_DSR
	dsr_tuple = *tuple;

	dsr_tuple.flags = NAT_DIR_EGRESS;
	dsr_tuple.sport = tuple->dport;
	dsr_tuple.dport = tuple->sport;

	dsr_entry = nodeport_dsr_lookup_v4_nat_entry(&dsr_tuple);
	if (dsr_entry)
		return &dsr_entry->nat_info;
#endif

	return NULL;
}

/* Reverse NAT handling of node-port traffic for the case where the
 * backend i) was a local EP and bpf_lxc redirected to us, ii) was
 * a remote backend and we got here after reverse SNAT from the
 * tail_nodeport_nat_ingress_ipv4().
 *
 * Also, reverse NAT handling return path egress-gw traffic.
 *
 * CILIUM_CALL_IPV{4,6}_NODEPORT_REVNAT is plugged into CILIUM_MAP_CALLS
 * of the bpf_host, bpf_overlay and of the bpf_lxc.
 */
static __always_inline int
nodeport_rev_dnat_ingress_ipv4(struct __ctx_buff *ctx, struct trace_ctx *trace,
			       __s8 *ext_err)
{
	struct bpf_fib_lookup_padded fib_params = {
		.l = {
			.family		= AF_INET,
			.ifindex	= ctx_get_ifindex(ctx),
		},
	};
	int ifindex = 0, ret, l3_off = ETH_HLEN, l4_off;
	struct ipv4_ct_tuple tuple = {};
	struct ct_state ct_state = {};
	void *data, *data_end;
	struct iphdr *ip4;
	__u32 tunnel_endpoint __maybe_unused = 0;
	__u32 dst_sec_identity __maybe_unused = 0;
	__u32 src_sec_identity __maybe_unused = SECLABEL;
	bool allow_neigh_map = true;
	bool has_l4_header;
	__u32 *vrf_id __maybe_unused = NULL;

	if (!revalidate_data(ctx, &data, &data_end, &ip4))
		return DROP_INVALID;

	has_l4_header = ipv4_has_l4_header(ip4);

	ret = lb4_extract_tuple(ctx, ip4, ETH_HLEN, &l4_off, &tuple);
	if (ret < 0) {
		/* If it's not a SVC protocol, we don't need to check for RevDNAT: */
		if (ret == DROP_UNSUPP_SERVICE_PROTO || ret == DROP_UNKNOWN_L4)
			goto skip_revdnat;

		return ret;
	}

#if defined(ENABLE_SRV6) && defined(IS_BPF_LXC)
	/* Determine if packet belongs to a VRF before we do NAT.
	 * This is needed because we determine the VRF membership
	 * based on the source address of the packet. This should
	 * be fixed in the future by determining the VRF membership
	 * based on the IP address-agnostic way such as ingress
	 * interface index.
	 */
	vrf_id = srv6_lookup_vrf4(ip4->saddr, ip4->daddr);
#endif

	ret = nodeport_rev_dnat_ingress_ipv4_hook(ctx, ip4, &tuple, &tunnel_endpoint,
						  &src_sec_identity, &dst_sec_identity);
	if (ret == CTX_ACT_OK)
		return ret;
	else if (ret == CTX_ACT_REDIRECT)
		goto redirect;

	ret = ct_lazy_lookup4(get_ct_map4(&tuple), &tuple, ctx, ipv4_is_fragment(ip4),
			      l4_off, has_l4_header, CT_INGRESS, SCOPE_REVERSE,
			      CT_ENTRY_NODEPORT, &ct_state, &trace->monitor);
	if (ret == CT_REPLY) {
		trace->reason = TRACE_REASON_CT_REPLY;
		ret = lb4_rev_nat(ctx, l3_off, l4_off, ct_state.rev_nat_index, false,
				  &tuple, has_l4_header);
		if (IS_ERR(ret))
			return ret;
		if (!revalidate_data(ctx, &data, &data_end, &ip4))
			return DROP_INVALID;
		ctx_snat_done_set(ctx);
#ifndef HAVE_FIB_IFINDEX
		ifindex = ct_state.ifindex;
#endif
#if defined(TUNNEL_MODE)
		{
			struct remote_endpoint_info *info;

			info = lookup_ip4_remote_endpoint(ip4->daddr, 0);
			if (info && info->tunnel_endpoint && !info->flag_skip_tunnel) {
				tunnel_endpoint = info->tunnel_endpoint;
				dst_sec_identity = info->sec_identity;
			}
		}
#endif

		goto redirect;
	}

skip_revdnat:
#if defined(ENABLE_EGRESS_GATEWAY_COMMON) && (defined(IS_BPF_XDP) || defined(IS_BPF_HOST))
	/* The gateway node needs to manually steer any reply traffic
	 * for a remote pod into the tunnel (to avoid iptables potentially
	 * dropping or accidentally SNATing the packets).
	 */
	if (egress_gw_reply_needs_redirect_hook(ip4, &tunnel_endpoint, &dst_sec_identity)) {
		trace->reason = TRACE_REASON_CT_REPLY;
		src_sec_identity = WORLD_ID;
		goto redirect;
	}
#endif /* ENABLE_EGRESS_GATEWAY_COMMON */

	return CTX_ACT_OK;

redirect:
#if defined(ENABLE_SRV6) && defined(IS_BPF_LXC)
	if (vrf_id) {
		union v6addr *sid;
		/* Do policy lookup if it belongs to a VRF */
		sid = srv6_lookup_policy4(*vrf_id, ip4->daddr);
		if (sid) {
			/* If there's a policy, tailcall to the H.Encaps logic */
			srv6_store_meta_sid(ctx, sid);
			return tail_call_internal(ctx, CILIUM_CALL_SRV6_ENCAP,
						  ext_err);
		}
	}
#endif /* ENABLE_SRV6 */

	fib_params.l.ipv4_src = ip4->saddr;
	fib_params.l.ipv4_dst = ip4->daddr;

	ret = ipv4_l3(ctx, l3_off, NULL, NULL, ip4);
	if (unlikely(ret != CTX_ACT_OK))
		return ret;

#if (defined(ENABLE_EGRESS_GATEWAY_COMMON) && (defined(IS_BPF_XDP) || defined(IS_BPF_HOST))) ||	\
    defined(TUNNEL_MODE)
	if (tunnel_endpoint) {
		__be16 src_port = tunnel_gen_src_port_v4(&tuple);

		ret = nodeport_add_tunnel_encap(ctx, IPV4_DIRECT_ROUTING, src_port,
						tunnel_endpoint, src_sec_identity, dst_sec_identity,
						trace->reason, trace->monitor, &ifindex);
		if (IS_ERR(ret))
			return ret;

		if (ret == CTX_ACT_REDIRECT && ifindex)
			return ctx_redirect(ctx, ifindex, 0);

		fib_params.l.ipv4_src = IPV4_DIRECT_ROUTING;
		fib_params.l.ipv4_dst = tunnel_endpoint;

		/* neigh map doesn't contain DMACs for other nodes */
		allow_neigh_map = false;
	}
#endif

	return fib_redirect(ctx, true, &fib_params, allow_neigh_map, ext_err, &ifindex);
}

__section_tail(CILIUM_MAP_CALLS, CILIUM_CALL_IPV4_NODEPORT_REVNAT)
static __always_inline
int tail_nodeport_rev_dnat_ingress_ipv4(struct __ctx_buff *ctx)
{
	struct trace_ctx trace = {
		.reason = TRACE_REASON_UNKNOWN,
		.monitor = TRACE_PAYLOAD_LEN,
	};
	__s8 ext_err = 0;
	int ret = 0;

	ret = nodeport_rev_dnat_ingress_ipv4(ctx, &trace, &ext_err);
	if (IS_ERR(ret))
		goto drop_err;

	if (ret == CTX_ACT_OK) {
		/* When called by bpf_lxc to handle a reply by local backend,
		 * the packet *must* be redirected.
		 */
		if (is_defined(IS_BPF_LXC)) {
			ret = DROP_NAT_NO_MAPPING;
			goto drop_err;
		}

		ctx_skip_nodeport_set(ctx);
		ret = tail_call_internal(ctx, CILIUM_CALL_IPV4_FROM_NETDEV, &ext_err);
		goto drop_err;
	}

#ifndef IS_BPF_LXC
	edt_set_aggregate(ctx, 0);
#endif
	cilium_capture_out(ctx);
	return ret;

drop_err:
	return send_drop_notify_error_ext(ctx, UNKNOWN_ID, ret, ext_err,
					  CTX_ACT_DROP, METRIC_EGRESS);
}

__section_tail(CILIUM_MAP_CALLS, CILIUM_CALL_IPV4_NODEPORT_NAT_INGRESS)
static __always_inline
int tail_nodeport_nat_ingress_ipv4(struct __ctx_buff *ctx)
{
	struct ipv4_nat_target target = {
		.min_port = NODEPORT_PORT_MIN_NAT,
		.max_port = NODEPORT_PORT_MAX_NAT,
	};
	struct trace_ctx trace = {
		.reason = TRACE_REASON_UNKNOWN,
		.monitor = TRACE_PAYLOAD_LEN,
	};
	__u32 src_id = 0;
	__s8 ext_err = 0;
	int ret;

	ret = snat_v4_rev_nat(ctx, &target, &trace, &ext_err);
	if (IS_ERR(ret)) {
		if (ret == NAT_PUNT_TO_STACK ||
		    /* DROP_NAT_NO_MAPPING is unwanted behavior in a
		     * rev-SNAT context. Let's continue to passing it up
		     * to the host and revisiting this later if
		     * needed.
		     */
		    ret == DROP_NAT_NO_MAPPING) {
			/* In case of no mapping, recircle back to
			 * main path. SNAT is very expensive in terms
			 * of instructions and
			 * complexity. Consequently, this is done
			 * inside a tail call here (because we don't
			 * have BPF to BPF calls).
			 */
			goto recircle;
		}
		goto drop_err;
	}

	ctx_snat_done_set(ctx);

	/* At this point we know that a reverse SNAT mapping exists.
	 * Otherwise, we would have tail-called back to
	 * CALL_IPV4_FROM_NETDEV in the code above.
	 */
#if !defined(ENABLE_DSR) || (defined(ENABLE_DSR) && defined(ENABLE_DSR_HYBRID)) ||	\
    (defined(ENABLE_EGRESS_GATEWAY_COMMON) && (defined(IS_BPF_XDP) || defined(IS_BPF_HOST)))

# if defined(ENABLE_HOST_FIREWALL) && defined(IS_BPF_HOST)
	ret = ipv4_host_policy_ingress(ctx, &src_id, &trace, &ext_err);
	if (IS_ERR(ret))
		goto drop_err;

	/* We don't want to enforce host policies a second time,
	 * on recircle / after RevDNAT.
	 */
	ctx_skip_host_fw_set(ctx);
# endif

	/* If we're not in full DSR mode, reply traffic from remote backends
	 * might pass back through the LB node and requires revDNAT.
	 *
	 * Also let nodeport_rev_dnat_ingress_ipv4() redirect EgressGW
	 * reply traffic into tunnel (see there for details).
	 */
	ret = invoke_traced_tailcall_if(__and(is_defined(ENABLE_HOST_FIREWALL),
					      is_defined(IS_BPF_HOST)),
					CILIUM_CALL_IPV4_NODEPORT_REVNAT,
					nodeport_rev_dnat_ingress_ipv4,
					&trace, &ext_err);
	if (IS_ERR(ret))
		goto drop_err;

	/* No redirect needed: */
	if (ret == CTX_ACT_OK)
		goto recircle;

	/* Redirected to egress interface: */
	edt_set_aggregate(ctx, 0);
	cilium_capture_out(ctx);
	return ret;
#endif

recircle:
	ctx_skip_nodeport_set(ctx);
	ret = tail_call_internal(ctx, CILIUM_CALL_IPV4_FROM_NETDEV, &ext_err);

drop_err:
	return send_drop_notify_error_ext(ctx, src_id, ret, ext_err, CTX_ACT_DROP,
					  METRIC_INGRESS);
}

__section_tail(CILIUM_MAP_CALLS, CILIUM_CALL_IPV4_NODEPORT_NAT_EGRESS)
static __always_inline
int tail_nodeport_nat_egress_ipv4(struct __ctx_buff *ctx)
{
	struct bpf_fib_lookup_padded fib_params = {
		.l = {
			.family		= AF_INET,
			.ifindex	= ctx_get_ifindex(ctx),
		},
	};
	struct ipv4_nat_target target = {
		.min_port = NODEPORT_PORT_MIN_NAT,
		.max_port = NODEPORT_PORT_MAX_NAT,
		/* Unfortunately, the bpf_fib_lookup() is not able to set src IP addr.
		 * So we need to assume that the direct routing device is going to be
		 * used to fwd the NodePort request, thus SNAT-ing to its IP addr.
		 * This will change once we have resolved GH#17158.
		 */
		.addr = IPV4_DIRECT_ROUTING,
	};
	struct ipv4_ct_tuple tuple = {};
	struct trace_ctx trace = {
		.reason = (enum trace_reason)CT_NEW,
		.monitor = TRACE_PAYLOAD_LEN,
	};
	int ret, l4_off, oif = 0;
	void *data, *data_end;
	bool has_l4_header;
	struct iphdr *ip4;
	__s8 ext_err = 0;
	__u32 dst_sec_identity __maybe_unused = 0;
#ifdef TUNNEL_MODE
	__u32 src_sec_identity = ctx_load_meta(ctx, CB_SRC_LABEL);
	__u8 cluster_id __maybe_unused = (__u8)ctx_load_meta(ctx, CB_CLUSTER_ID_EGRESS);
	struct remote_endpoint_info *info;
	__be32 tunnel_endpoint = 0;
#endif

	if (!revalidate_data(ctx, &data, &data_end, &ip4)) {
		ret = DROP_INVALID;
		goto drop_err;
	}

	has_l4_header = ipv4_has_l4_header(ip4);

#ifdef TUNNEL_MODE
	info = lookup_ip4_remote_endpoint(ip4->daddr, cluster_id);
	if (info && info->tunnel_endpoint != 0 && !info->flag_skip_tunnel) {
		tunnel_endpoint = info->tunnel_endpoint;
		dst_sec_identity = info->sec_identity;

		target.addr = IPV4_GATEWAY;
#if defined(ENABLE_CLUSTER_AWARE_ADDRESSING) && defined(ENABLE_INTER_CLUSTER_SNAT)
		if (cluster_id && cluster_id != CLUSTER_ID)
			target.addr = IPV4_INTER_CLUSTER_SNAT;
#endif
	}
#endif

	ret = lb4_extract_tuple(ctx, ip4, ETH_HLEN, &l4_off, &tuple);
	if (IS_ERR(ret))
		goto drop_err;

	/* Extracted ports are in flipped order, but SNAT wants them to
	 * match the packet header:
	 */
	ipv4_ct_tuple_swap_ports(&tuple);
	tuple.flags = TUPLE_F_OUT;

	ret = nodeport_nat_egress_ipv4_hook(ctx, ip4, dst_sec_identity, &tuple, l4_off, &ext_err);
	if (ret != CTX_ACT_OK)
		return ret;

	ret = ipv4_l3(ctx, ETH_HLEN, NULL, NULL, ip4);
	if (unlikely(ret != CTX_ACT_OK))
		goto drop_err;

	ret = __snat_v4_nat(ctx, &tuple, ip4, has_l4_header, l4_off,
			    true, &target, TCP_SPORT_OFF, &trace, &ext_err);
	if (IS_ERR(ret))
		goto drop_err;

	/* This is also needed for from-overlay, to avoid a second SNAT by
	 * to-overlay or to-netdev.
	 */
	ctx_snat_done_set(ctx);

#ifdef TUNNEL_MODE
	if (tunnel_endpoint) {
		__be16 src_port;

		src_port = tunnel_gen_src_port_v4(&tuple);

		/* The request came from outside, so we need to
		 * set the security id in the tunnel header to WORLD_ID.
		 * Otherwise, the remote node will assume, that the
		 * request originated from a cluster node which will
		 * bypass any netpol which disallows LB requests from
		 * outside.
		 */
		ret = nodeport_add_tunnel_encap(ctx,
						IPV4_DIRECT_ROUTING,
						src_port,
						tunnel_endpoint,
						src_sec_identity,
						dst_sec_identity,
						trace.reason,
						trace.monitor,
						&oif);
		if (IS_ERR(ret))
			goto drop_err;

		if (ret == CTX_ACT_REDIRECT && oif) {
			cilium_capture_out(ctx);
			return ctx_redirect(ctx, oif, 0);
		}
	}
#endif
	if (!revalidate_data(ctx, &data, &data_end, &ip4)) {
		ret = DROP_INVALID;
		goto drop_err;
	}

	fib_params.l.ipv4_src = ip4->saddr;
	fib_params.l.ipv4_dst = ip4->daddr;

	ret = fib_redirect(ctx, true, &fib_params, false, &ext_err, &oif);
	if (fib_ok(ret)) {
		cilium_capture_out(ctx);
		return ret;
	}
drop_err:
	return send_drop_notify_error_ext(ctx, UNKNOWN_ID, ret, ext_err,
					  CTX_ACT_DROP, METRIC_EGRESS);
}

static __always_inline int nodeport_svc_lb4(struct __ctx_buff *ctx,
					    struct ipv4_ct_tuple *tuple,
					    struct lb4_service *svc,
					    struct lb4_key *key,
					    struct iphdr *ip4,
					    int l3_off,
					    bool has_l4_header,
					    int l4_off,
					    __u32 src_sec_identity,
					    bool *punt_to_stack __maybe_unused,
					    __s8 *ext_err)
{
	bool is_fragment = ipv4_is_fragment(ip4);
	struct ct_state ct_state_svc = {};
	__u32 cluster_id = 0;
	bool backend_local;
	__u32 monitor = 0;
	int ret;

	if (!lb4_src_range_ok(svc, ip4->saddr))
		return DROP_NOT_IN_SRC_RANGE;

	if (!lb4_svc_is_routable(svc))
		return DROP_IS_CLUSTER_IP;

#if defined(ENABLE_L7_LB)
	if (lb4_svc_is_l7loadbalancer(svc) && svc->l7_lb_proxy_port > 0) {
		/* We cannot redirect from the XDP layer to cilium_host.
		 * Therefore, let the bpf_host to handle the L7 ingress
		 * request.
		 */
# if !defined(IS_BPF_XDP)
		__be16 proxy_port = (__be16)svc->l7_lb_proxy_port;

		send_trace_notify(ctx, TRACE_TO_PROXY, src_sec_identity, UNKNOWN_ID,
				  bpf_ntohs(proxy_port),
				  THIS_INTERFACE_IFINDEX, TRACE_REASON_POLICY, monitor);

#  if defined(ENABLE_TPROXY)
		return ctx_redirect_to_proxy_hairpin_ipv4(ctx, ip4, proxy_port);
#  else
		/* Pass the packet straight to the proxy, without redirecting via
		 * cilium_host.
		 */
		cilium_dbg_capture(ctx, DBG_CAPTURE_PROXY_PRE, proxy_port);
		ctx->mark = MARK_MAGIC_TO_PROXY | (proxy_port << 16);
		cilium_dbg_capture(ctx, DBG_CAPTURE_PROXY_POST, proxy_port);

		*punt_to_stack = true;
#  endif /* ENABLE_TPROXY */
# endif /* IS_BPF_XDP */

		return CTX_ACT_OK;
	}
#endif
	if (lb4_to_lb6_service(svc)) {
		ret = lb4_to_lb6(ctx, ip4, l3_off);
		if (!ret)
			return NAT_46X64_RECIRC;
	} else {
		ret = lb4_local(get_ct_map4(tuple), ctx, is_fragment, l3_off, l4_off,
				key, tuple, svc, &ct_state_svc, has_l4_header,
				nodeport_xlate4(svc, tuple), &cluster_id, ext_err, 0);
#ifdef SERVICE_NO_BACKEND_RESPONSE
		if (ret == DROP_NO_SERVICE) {
			/* Packet is TX'ed back out, avoid EDT false-positives: */
			edt_set_aggregate(ctx, 0);
			ret = tail_call_internal(ctx, CILIUM_CALL_IPV4_NO_SERVICE,
						 ext_err);
		}
#endif
	}
	if (IS_ERR(ret))
		return ret;

	backend_local = __lookup_ip4_endpoint(tuple->daddr);
	if (!backend_local && lb4_svc_is_hostport(svc))
		return DROP_INVALID;
	/* Reply from DSR packet is never seen on this node again
	 * hence no need to track in here.
	 */
	if (backend_local || !nodeport_uses_dsr4(svc, tuple)) {
		struct ct_state ct_state = {};

#if (defined(ENABLE_CLUSTER_AWARE_ADDRESSING) && defined(ENABLE_INTER_CLUSTER_SNAT))
		if (src_sec_identity == UNKNOWN_ID)
			src_sec_identity = WORLD_IPV4_ID;

		 /* Before forwarding the identity, make sure it's not local,
		  * as in that case the next hop would't understand it.
		  */
		if (identity_is_local(src_sec_identity))
			return DROP_INVALID_IDENTITY;

		if (identity_is_host(src_sec_identity))
			return DROP_INVALID_IDENTITY;
#else
		src_sec_identity = WORLD_IPV4_ID;
#endif

		/* lookup with SCOPE_FORWARD: */
		__ipv4_ct_tuple_reverse(tuple);

		/* only match CT entries that belong to the same service: */
		ct_state.rev_nat_index = ct_state_svc.rev_nat_index;

		/* Cache is_fragment in advance, lb4_local may invalidate ip4. */
		ret = ct_lazy_lookup4(get_ct_map4(tuple), tuple, ctx, is_fragment,
				      l4_off, has_l4_header, CT_EGRESS, SCOPE_FORWARD,
				      CT_ENTRY_NODEPORT, &ct_state, &monitor);
		if (ret < 0)
			return ret;

		switch (ret) {
		case CT_NEW:
			ct_state.src_sec_id = src_sec_identity;
			ct_state.node_port = 1;
#ifndef HAVE_FIB_IFINDEX
			ct_state.ifindex = (__u16)THIS_INTERFACE_IFINDEX;
#endif

			ret = ct_create4(get_ct_map4(tuple), NULL, tuple, ctx,
					 CT_EGRESS, &ct_state, ext_err);
			if (IS_ERR(ret))
				return ret;
			break;
		case CT_ESTABLISHED:
			/* Note that we don't validate whether the matched CT entry
			 * has identical values (eg. .ifindex) as set above.
			 */
			break;
		default:
			return DROP_UNKNOWN_CT;
		}

		/* Neighbour tracking is needed for local backend until
		 * https://github.com/cilium/cilium/issues/24062 is resolved.
		 */
		ret = neigh_record_ip4(ctx);
		if (ret < 0)
			return ret;
		if (backend_local) {
			ctx_set_xfer(ctx, XFER_PKT_NO_SVC);
			return CTX_ACT_OK;
		}
	}

	/* TX request to remote backend: */
	edt_set_aggregate(ctx, 0);
	if (nodeport_uses_dsr4(svc, tuple)) {
#if DSR_ENCAP_MODE == DSR_ENCAP_IPIP
		ctx_store_meta(ctx, CB_HINT,
			       ((__u32)tuple->sport << 16) | tuple->dport);
		ctx_store_meta(ctx, CB_ADDR_V4, tuple->daddr);
#elif DSR_ENCAP_MODE == DSR_ENCAP_GENEVE || DSR_ENCAP_MODE == DSR_ENCAP_NONE
		ctx_store_meta(ctx, CB_PORT, key->dport);
		ctx_store_meta(ctx, CB_ADDR_V4, key->address);
		ctx_store_meta(ctx, CB_DSR_L3_OFF, l3_off);
#endif /* DSR_ENCAP_MODE */
		return tail_call_internal(ctx, CILIUM_CALL_IPV4_NODEPORT_DSR, ext_err);
	}

	ctx_store_meta(ctx, CB_SRC_LABEL, src_sec_identity);
	ctx_store_meta(ctx, CB_CLUSTER_ID_EGRESS, cluster_id);
	return tail_call_internal(ctx, CILIUM_CALL_IPV4_NODEPORT_NAT_EGRESS,
				  ext_err);
}

/* Main node-port entry point for host-external ingressing node-port traffic
 * which handles the case of: i) backend is local EP, ii) backend is remote EP,
 * iii) reply from remote backend EP.
 */
static __always_inline int nodeport_lb4(struct __ctx_buff *ctx,
					struct iphdr *ip4,
					int l3_off,
					__u32 src_sec_identity,
					bool *punt_to_stack,
					__s8 *ext_err,
					bool __maybe_unused *dsr)
{
	bool has_l4_header = ipv4_has_l4_header(ip4);
	struct ipv4_ct_tuple tuple = {};
	bool is_svc_proto = true;
	struct lb4_service *svc;
	struct lb4_key key = {};
	int ret, l4_off;

	cilium_capture_in(ctx);

	ret = lb4_extract_tuple(ctx, ip4, l3_off, &l4_off, &tuple);
	if (IS_ERR(ret)) {
		if (ret == DROP_UNSUPP_SERVICE_PROTO) {
			is_svc_proto = false;
			goto skip_service_lookup;
		}
		if (ret == DROP_UNKNOWN_L4) {
			ctx_set_xfer(ctx, XFER_PKT_NO_SVC);
			return CTX_ACT_OK;
		}
		return ret;
	}

	lb4_fill_key(&key, &tuple);

	svc = lb4_lookup_service(&key, false);
	if (svc) {
		return nodeport_svc_lb4(ctx, &tuple, svc, &key, ip4, l3_off,
					has_l4_header, l4_off,
					src_sec_identity, punt_to_stack, ext_err);
	} else {
skip_service_lookup:
#ifdef ENABLE_NAT_46X64_GATEWAY
		if (ip4->daddr != IPV4_DIRECT_ROUTING)
			return tail_call_internal(ctx, CILIUM_CALL_IPV46_RFC8215, ext_err);
#endif
		/* The packet is not destined to a service but it can be a reply
		 * packet from a remote backend, in which case we need to perform
		 * the reverse NAT.
		 */
		ctx_set_xfer(ctx, XFER_PKT_NO_SVC);

#ifdef ENABLE_DSR
#if (defined(IS_BPF_OVERLAY) && DSR_ENCAP_MODE == DSR_ENCAP_GENEVE) || \
    ((defined(IS_BPF_XDP) || defined(IS_BPF_HOST)) && DSR_ENCAP_MODE != DSR_ENCAP_GENEVE)
		if (is_svc_proto) {
			/* Check if packet has embedded DSR info, or belongs to
			 * an established DSR connection:
			 */
			ret = nodeport_extract_dsr_v4(ctx, ip4, &tuple,
						      l4_off, &key.address,
						      &key.dport, dsr);
			if (IS_ERR(ret))
				return ret;
			if (*dsr)
				/* Packet continues on its way to local backend: */
				return nodeport_dsr_ingress_ipv4(ctx, &tuple, ip4,
								 has_l4_header, l4_off,
								 key.address, key.dport,
								 ext_err);
		}
#endif
#endif /* ENABLE_DSR */

#ifndef ENABLE_MASQUERADE_IPV4
		/* When BPF-Masquerading is off, we can skip the revSNAT path via
		 * CILIUM_CALL_IPV4_NODEPORT_NAT_INGRESS if the packet is ICMP.
		 */
		if (!is_svc_proto)
			return CTX_ACT_OK;
#endif /* ENABLE_MASQUERADE_IPV4 */

		ctx_store_meta(ctx, CB_SRC_LABEL, src_sec_identity);
		/* For NAT64 we might see an IPv4 reply from the backend to
		 * the LB entering this path. Thus, transform back to IPv6.
		 */
		if (is_svc_proto && snat_v6_has_v4_match(&tuple)) {
			ret = lb4_to_lb6(ctx, ip4, l3_off);
			if (ret)
				return ret;
			ctx_store_meta(ctx, CB_NAT_46X64, 0);
			return tail_call_internal(ctx, CILIUM_CALL_IPV6_NODEPORT_NAT_INGRESS,
						  ext_err);
#ifdef ENABLE_NAT_46X64_GATEWAY
		} else if (is_svc_proto &&
			   snat_v6_has_v4_match_rfc8215(&tuple)) {
			ret = snat_remap_rfc8215(ctx, ip4, l3_off);
			if (ret)
				return ret;
			ctx_store_meta(ctx, CB_NAT_46X64, NAT46x64_MODE_ROUTE);
			return tail_call_internal(ctx, CILIUM_CALL_IPV6_NODEPORT_NAT_INGRESS,
						  ext_err);
#endif
		}

		return tail_call_internal(ctx, CILIUM_CALL_IPV4_NODEPORT_NAT_INGRESS, ext_err);
	}
}
#endif /* ENABLE_IPV4 */

#endif /* ENABLE_NODEPORT */<|MERGE_RESOLUTION|>--- conflicted
+++ resolved
@@ -1621,16 +1621,11 @@
 		return DROP_NO_TUNNEL_ENDPOINT;
 
 	dst_sec_identity = info->sec_identity;
-<<<<<<< HEAD
 
 	if (identity_is_remote_node(dst_sec_identity))
 		tunnel_endpoint = ip4->daddr;
 	else
 		tunnel_endpoint = info->tunnel_endpoint;
-
-#endif
-=======
->>>>>>> 8f8f42fc
 
 	if (ip4->protocol == IPPROTO_TCP) {
 		union tcp_flags tcp_flags = { .value = 0 };
