// SPDX-License-Identifier: Apache-2.0
// Copyright Authors of Cilium

package clustermesh

import (
	"bytes"
	"cmp"
	"context"
	"crypto/x509"
	"encoding/base64"
	"encoding/json"
	"encoding/pem"
	"errors"
	"fmt"
	"io"
	"maps"
	"net"
	"os"
	"slices"
<<<<<<< HEAD
	"sort"
=======
>>>>>>> 75693aae
	"strconv"
	"strings"
	"text/tabwriter"
	"time"

	"helm.sh/helm/v3/pkg/release"
	appsv1 "k8s.io/api/apps/v1"
	corev1 "k8s.io/api/core/v1"
	k8serrors "k8s.io/apimachinery/pkg/api/errors"
	metav1 "k8s.io/apimachinery/pkg/apis/meta/v1"
	"k8s.io/apimachinery/pkg/apis/meta/v1/unstructured"

	"github.com/cilium/cilium/api/v1/models"
	"github.com/cilium/cilium/cilium-cli/defaults"
	"github.com/cilium/cilium/cilium-cli/internal/helm"
	"github.com/cilium/cilium/cilium-cli/k8s"
	"github.com/cilium/cilium/cilium-cli/status"
	"github.com/cilium/cilium/cilium-cli/utils/wait"
	ciliumv2 "github.com/cilium/cilium/pkg/k8s/apis/cilium.io/v2"
)

const (
	configNameClusterID   = "cluster-id"
	configNameClusterName = "cluster-name"

	configNameTunnelLegacy         = "tunnel"
	configNameTunnelProtocol       = "tunnel-protocol"
	configNameRoutingMode          = "routing-mode"
	configNameMaxConnectedClusters = "max-connected-clusters"

	configNameIdentityAllocationMode = "identity-allocation-mode"
)

var (
	// This can be replaced with cilium/pkg/defaults.MaxConnectedClusters once
	// changes are merged there.
	maxConnectedClusters = defaults.ClustermeshMaxConnectedClusters

	errConfigRequiredNotRetrieved = errors.New("remote cluster configuration required but not found")
)

type k8sClusterMeshImplementation interface {
	GetSecret(ctx context.Context, namespace, name string, opts metav1.GetOptions) (*corev1.Secret, error)
	GetConfigMap(ctx context.Context, namespace, name string, opts metav1.GetOptions) (*corev1.ConfigMap, error)
	GetDeployment(ctx context.Context, namespace, name string, opts metav1.GetOptions) (*appsv1.Deployment, error)
	CheckDeploymentStatus(ctx context.Context, namespace, deployment string) error
	GetService(ctx context.Context, namespace, name string, opts metav1.GetOptions) (*corev1.Service, error)
	GetDaemonSet(ctx context.Context, namespace, name string, options metav1.GetOptions) (*appsv1.DaemonSet, error)
	ListNodes(ctx context.Context, options metav1.ListOptions) (*corev1.NodeList, error)
	ListPods(ctx context.Context, namespace string, options metav1.ListOptions) (*corev1.PodList, error)
	AutodetectFlavor(ctx context.Context) k8s.Flavor
	CiliumStatus(ctx context.Context, namespace, pod string) (*models.StatusResponse, error)
	KVStoreMeshStatus(ctx context.Context, namespace, pod string) ([]*models.RemoteCluster, error)
	CiliumDbgEndpoints(ctx context.Context, namespace, pod string) ([]*models.Endpoint, error)
	ClusterName() string
	ListCiliumExternalWorkloads(ctx context.Context, opts metav1.ListOptions) (*ciliumv2.CiliumExternalWorkloadList, error)
	GetCiliumExternalWorkload(ctx context.Context, name string, opts metav1.GetOptions) (*ciliumv2.CiliumExternalWorkload, error)
	CreateCiliumExternalWorkload(ctx context.Context, cew *ciliumv2.CiliumExternalWorkload, opts metav1.CreateOptions) (*ciliumv2.CiliumExternalWorkload, error)
	DeleteCiliumExternalWorkload(ctx context.Context, name string, opts metav1.DeleteOptions) error
	ListCiliumEndpoints(ctx context.Context, namespace string, options metav1.ListOptions) (*ciliumv2.CiliumEndpointList, error)
	CiliumLogs(ctx context.Context, namespace, pod string, since time.Time) (string, error)
}

type K8sClusterMesh struct {
	client          k8sClusterMeshImplementation
	statusCollector *status.K8sStatusCollector
	flavor          k8s.Flavor
	params          Parameters
	clusterName     string
	clusterID       string
	externalKVStore bool
}

type Parameters struct {
	Namespace            string
	ServiceType          string
	DestinationContext   []string
	ConnectionMode       string
	Wait                 bool
	WaitDuration         time.Duration
	DestinationEndpoints []string
	SourceEndpoints      []string
	Writer               io.Writer
	Labels               map[string]string
	IPv4AllocCIDR        string
	IPv6AllocCIDR        string
	All                  bool
	ConfigOverwrites     []string
	Retries              int
	Output               string

	// EnableExternalWorkloads indicates whether externalWorkloads.enabled Helm value
	// should be set to true. For Helm mode only.
	EnableExternalWorkloads bool

	// EnableKVStoreMesh indicates whether kvstoremesh should be enabled.
	// For Helm mode only.
	EnableKVStoreMesh bool
	// Indicates if we should actually set the kvstoremesh.enabled Helm value
	// or rely on the default value. Default value of kvstoremesh changed in 1.16
	EnableKVStoreMeshChanged bool

	// HelmReleaseName specifies the Helm release name for the Cilium CLI.
	// Useful for referencing Cilium installations installed directly through Helm
	// or overriding the Cilium CLI for install/upgrade/enable.
	HelmReleaseName string
}

type notConnectedError struct{ error }

func (p Parameters) waitTimeout() time.Duration {
	if p.WaitDuration != time.Duration(0) {
		return p.WaitDuration
	}

	return time.Minute * 15
}

func NewK8sClusterMesh(client k8sClusterMeshImplementation, p Parameters) *K8sClusterMesh {
	return &K8sClusterMesh{
		client: client,
		params: p,
	}
}

func (k *K8sClusterMesh) Log(format string, a ...interface{}) {
	fmt.Fprintf(k.params.Writer, format+"\n", a...)
}

func (k *K8sClusterMesh) GetClusterConfig(ctx context.Context) error {
	k.flavor = k.client.AutodetectFlavor(ctx)

	cm, err := k.client.GetConfigMap(ctx, k.params.Namespace, defaults.ConfigMapName, metav1.GetOptions{})
	if err != nil {
		return fmt.Errorf("unable to retrieve ConfigMap %q: %w", defaults.ConfigMapName, err)
	}

	k.externalKVStore = cm.Data[configNameIdentityAllocationMode] != "crd"

	clusterID := cm.Data[configNameClusterID]
	if clusterID == "" {
		clusterID = "0"
	}
	k.clusterID = clusterID

	clusterName := cm.Data[configNameClusterName]
	if clusterName == "" {
		clusterName = "default"
	}
	k.clusterName = clusterName

	if clusterID == "0" || clusterName == "default" {
		k.Log("⚠️  Cluster not configured for clustermesh, use '--set cluster.id' and '--set cluster.name' with 'cilium install'. External workloads may still be configured.")
	}

	return nil
}

type accessInformation struct {
	ServiceType          corev1.ServiceType `json:"service_type,omitempty"`
	ServiceIPs           []string           `json:"service_ips,omitempty"`
	ServicePort          int                `json:"service_port,omitempty"`
	ClusterID            string             `json:"cluster_id,omitempty"`
	ClusterName          string             `json:"cluster_name,omitempty"`
	CA                   []byte             `json:"ca,omitempty"`
	ClientCert           []byte             `json:"client_cert,omitempty"`
	ClientKey            []byte             `json:"client_key,omitempty"`
	ExternalWorkloadCert []byte             `json:"external_workload_cert,omitempty"`
	ExternalWorkloadKey  []byte             `json:"external_workload_key,omitempty"`
	Tunnel               string             `json:"tunnel,omitempty"`
	MaxConnectedClusters int                `json:"max_connected_clusters,omitempty"`
}

func (ai *accessInformation) validate() bool {
	return ai.ClusterName != "" &&
		ai.ClusterName != "default" &&
		ai.ClusterID != "" &&
		ai.ClusterID != "0"
}

func getDeprecatedName(secretName string) string {
	switch secretName {
	case defaults.ClusterMeshRemoteSecretName:
		return defaults.ClusterMeshClientSecretName
	case defaults.ClusterMeshServerSecretName,
		defaults.ClusterMeshAdminSecretName,
		defaults.ClusterMeshClientSecretName,
		defaults.ClusterMeshExternalWorkloadSecretName:
		return secretName + "s"
	default:
		return ""
	}
}

func getExternalWorkloadCertName() string {
	return defaults.ClusterMeshClientSecretName
}

// getDeprecatedSecret attempts to retrieve a secret using one or more deprecated names
// There are now multiple "layers" of deprecated secret names, so we call this function recursively if needed
func (k *K8sClusterMesh) getDeprecatedSecret(ctx context.Context, client k8sClusterMeshImplementation, secretName string, defaultName string) (*corev1.Secret, error) {

	deprecatedSecretName := getDeprecatedName(secretName)
	if deprecatedSecretName == "" {
		return nil, fmt.Errorf("unable to get secret %q and no deprecated names to try", secretName)
	}

	k.Log("Trying to get secret %s by deprecated name %s", secretName, deprecatedSecretName)

	secret, err := client.GetSecret(ctx, k.params.Namespace, deprecatedSecretName, metav1.GetOptions{})
	if err != nil {
		return k.getDeprecatedSecret(ctx, client, deprecatedSecretName, defaultName)
	}

	k.Log("⚠️ Deprecated secret name %q, should be changed to %q", secret.Name, defaultName)

	return secret, err
}

// We had inconsistency in naming clustermesh secrets between Helm installation and Cilium CLI installation
// Cilium CLI was naming clustermesh secrets with trailing 's'. eg. 'clustermesh-apiserver-client-certs' instead of `clustermesh-apiserver-client-cert`
// This caused Cilium CLI 'clustermesh status' command to fail when Cilium is installed using Helm
// getSecret handles both secret names and logs warning if deprecated secret name is found
func (k *K8sClusterMesh) getSecret(ctx context.Context, client k8sClusterMeshImplementation, secretName string) (*corev1.Secret, error) {

	secret, err := client.GetSecret(ctx, k.params.Namespace, secretName, metav1.GetOptions{})
	if err != nil {
		return k.getDeprecatedSecret(ctx, client, secretName, secretName)
	}
	return secret, err
}

func (k *K8sClusterMesh) getCACert(ctx context.Context, client k8sClusterMeshImplementation) ([]byte, error) {
	secret, err := client.GetSecret(ctx, k.params.Namespace, defaults.CASecretName, metav1.GetOptions{})
	if err != nil {
		return nil, fmt.Errorf("get secret %q to retrieve CA: %w", defaults.CASecretName, err)
	}

	// The helm and cronjob certificate generation methods currently store
	// the certificate under the ca.crt key, while cert-manager requires it
	// to be under the tls.crt key. Hence, let's attempt to retrieve it
	// using both keys.
	cert, ok := secret.Data[defaults.CASecretCertName]
	if ok {
		return cert, nil
	}

	cert, ok = secret.Data[corev1.TLSCertKey]
	if ok {
		return cert, nil
	}

	return nil, fmt.Errorf("secret %q does not contain the CA certificate", defaults.CASecretName)
}

func (k *K8sClusterMesh) extractAccessInformation(ctx context.Context, client k8sClusterMeshImplementation, endpoints []string, verbose bool, getExternalWorkLoadSecret bool) (*accessInformation, error) {
	cm, err := client.GetConfigMap(ctx, k.params.Namespace, defaults.ConfigMapName, metav1.GetOptions{})
	if err != nil {
		return nil, fmt.Errorf("unable to retrieve ConfigMap %q: %w", defaults.ConfigMapName, err)
	}

	if _, ok := cm.Data[configNameClusterName]; !ok {
		return nil, fmt.Errorf("%s is not set in ConfigMap %q", configNameClusterName, defaults.ConfigMapName)
	}

	clusterID := cm.Data[configNameClusterID]
	clusterName := cm.Data[configNameClusterName]

	if mcc, ok := cm.Data[configNameMaxConnectedClusters]; ok {
		maxConnectedClusters, err = strconv.Atoi(mcc)
		if err != nil {
			return nil, fmt.Errorf("unable to parse %s: %w", configNameMaxConnectedClusters, err)
		}
	}

	if verbose {
		k.Log("✨ Extracting access information of cluster %s...", clusterName)
	}
	svc, err := client.GetService(ctx, k.params.Namespace, defaults.ClusterMeshServiceName, metav1.GetOptions{})
	if err != nil {
		return nil, fmt.Errorf("unable to get clustermesh service %q: %w", defaults.ClusterMeshServiceName, err)
	}

	if verbose {
		k.Log("🔑 Extracting secrets from cluster %s...", clusterName)
	}

	meshSecret, err := k.getSecret(ctx, client, defaults.ClusterMeshRemoteSecretName)
	if err != nil {
		return nil, fmt.Errorf("unable to get client secret to access clustermesh service: %w", err)
	}

	clientKey, ok := meshSecret.Data[corev1.TLSPrivateKeyKey]
	if !ok {
		return nil, fmt.Errorf("secret %q does not contain key %q", meshSecret.Name, corev1.TLSPrivateKeyKey)
	}

	clientCert, ok := meshSecret.Data[corev1.TLSCertKey]
	if !ok {
		return nil, fmt.Errorf("secret %q does not contain key %q", meshSecret.Name, corev1.TLSCertKey)
	}

	caCert, err := k.getCACert(ctx, client)
	// We failed to retrieve the CA from its own secret, let's fallback to the ca.crt certificate inside the mesh secret.
	if err != nil {
		caCert, ok = meshSecret.Data[defaults.CASecretCertName]
		if !ok {
			return nil, fmt.Errorf("unable to retrieve the CA certificate: %w", err)
		}
	}

	// ExternalWorkload secret is created by 'clustermesh enable' command, but it isn't created by Helm. We should try to load this secret only when needed
	var externalWorkloadKey, externalWorkloadCert []byte
	if getExternalWorkLoadSecret {
		externalWorkloadSecret, err := k.getSecret(ctx, client, getExternalWorkloadCertName())
		if err != nil {
			return nil, fmt.Errorf("unable to get external workload secret to access clustermesh service")
		}

		externalWorkloadKey, ok = externalWorkloadSecret.Data[corev1.TLSPrivateKeyKey]
		if !ok {
			return nil, fmt.Errorf("secret %q does not contain key %q", externalWorkloadSecret.Namespace, corev1.TLSPrivateKeyKey)
		}

		externalWorkloadCert, ok = externalWorkloadSecret.Data[corev1.TLSCertKey]
		if !ok {
			return nil, fmt.Errorf("secret %q does not contain key %q", externalWorkloadSecret.Namespace, corev1.TLSCertKey)
		}
	}

	tunnelProtocol := ""
	if cm.Data[configNameRoutingMode] == "tunnel" {
		// Cilium v1.14 and newer
		tunnelProtocol = "vxlan" // default for tunnel mode
		if proto, ok := cm.Data[configNameTunnelProtocol]; ok {
			tunnelProtocol = proto
		}
	} else if proto, ok := cm.Data[configNameTunnelLegacy]; ok {
		// Cilium v1.13 and older (some v1.14 configurations might use it too)
		// Can be removed once we drop support for v1.14
		tunnelProtocol = proto
	}

	ai := &accessInformation{
		ClusterID:            clusterID,
		ClusterName:          clusterName,
		CA:                   caCert,
		ClientKey:            clientKey,
		ClientCert:           clientCert,
		ExternalWorkloadKey:  externalWorkloadKey,
		ExternalWorkloadCert: externalWorkloadCert,
		ServiceType:          svc.Spec.Type,
		ServiceIPs:           []string{},
		Tunnel:               tunnelProtocol,
		MaxConnectedClusters: maxConnectedClusters,
	}

	switch {
	case len(endpoints) > 0:
		for _, endpoint := range endpoints {
			ip, port, err := net.SplitHostPort(endpoint)
			if err != nil {
				return nil, fmt.Errorf("invalid endpoint %q, must be IP:PORT: %w", endpoint, err)
			}

			intPort, err := strconv.Atoi(port)
			if err != nil {
				return nil, fmt.Errorf("invalid port %q: %w", port, err)
			}

			if ai.ServicePort == 0 {
				ai.ServicePort = intPort
			} else if ai.ServicePort != intPort {
				return nil, fmt.Errorf("port mismatch (%d != %d), all endpoints must use the same port number", ai.ServicePort, intPort)
			}

			ai.ServiceIPs = append(ai.ServiceIPs, ip)
		}

	case svc.Spec.Type == corev1.ServiceTypeClusterIP:
		if len(svc.Spec.Ports) == 0 {
			return nil, fmt.Errorf("port of service could not be derived, service has no ports")
		}
		if svc.Spec.Ports[0].Port == 0 {
			return nil, fmt.Errorf("port is not set in service")
		}
		ai.ServicePort = int(svc.Spec.Ports[0].Port)

		if svc.Spec.ClusterIP == "" {
			return nil, fmt.Errorf("IP of service could not be derived, service has no ClusterIP")
		}
		ai.ServiceIPs = append(ai.ServiceIPs, svc.Spec.ClusterIP)

	case svc.Spec.Type == corev1.ServiceTypeNodePort:
		if len(svc.Spec.Ports) == 0 {
			return nil, fmt.Errorf("port of service could not be derived, service has no ports")
		}

		if svc.Spec.Ports[0].NodePort == 0 {
			return nil, fmt.Errorf("nodeport is not set in service")
		}
		ai.ServicePort = int(svc.Spec.Ports[0].NodePort)

		nodes, err := client.ListNodes(ctx, metav1.ListOptions{})
		if err != nil {
			return nil, fmt.Errorf("unable to list nodes in cluster: %w", err)
		}

		for _, node := range nodes.Items {
			nodeIP := ""
			for _, address := range node.Status.Addresses {
				switch address.Type {
				case corev1.NodeExternalIP:
					nodeIP = address.Address
				case corev1.NodeInternalIP:
					if nodeIP == "" {
						nodeIP = address.Address
					}
				}
			}

			if nodeIP != "" {
				ai.ServiceIPs = append(ai.ServiceIPs, nodeIP)

				// We can't really support multiple nodes as
				// the NodePort will be different and the
				// current use of hostAliases will lead to
				// DNS-style RR requiring all endpoints to use
				// the same port
				break
			}
		}
		k.Log("⚠️  Service type NodePort detected! Service may fail when nodes are removed from the cluster!")

	case svc.Spec.Type == corev1.ServiceTypeLoadBalancer:
		if len(svc.Spec.Ports) == 0 {
			return nil, fmt.Errorf("port of service could not be derived, service has no ports")
		}

		ai.ServicePort = int(svc.Spec.Ports[0].Port)

		for _, ingressStatus := range svc.Status.LoadBalancer.Ingress {
			if ingressStatus.Hostname == "" {
				ai.ServiceIPs = append(ai.ServiceIPs, ingressStatus.IP)
			} else {
				k.Log("Hostname based ingress detected, trying to resolve it")

				ips, err := net.LookupHost(ingressStatus.Hostname)
				if err != nil {
					k.Log(fmt.Sprintf("Could not resolve the hostname of the ingress, falling back to the static IP. Error: %v", err))
					ai.ServiceIPs = append(ai.ServiceIPs, ingressStatus.IP)
				} else {
					k.Log("Hostname resolved, using the found ip(s)")
					ai.ServiceIPs = append(ai.ServiceIPs, ips...)
				}
			}
		}
	}

	switch {
	case len(ai.ServiceIPs) > 0:
		if verbose {
			k.Log("ℹ️  Found ClusterMesh service IPs: %s", ai.ServiceIPs)
		}
	default:
		return nil, fmt.Errorf("unable to derive service IPs automatically")
	}

	return ai, nil
}

func (k *K8sClusterMesh) getRemoteClients() ([]*k8s.Client, error) {
	var remoteClients []*k8s.Client
	for _, d := range k.params.DestinationContext {
		remoteClient, err := k8s.NewClient(d, "", k.params.Namespace)
		if err != nil {
			return nil, fmt.Errorf(
				"unable to create Kubernetes client to access remote cluster %q: %w",
				d, err)
		}
		remoteClients = append(remoteClients, remoteClient)
	}
	return remoteClients, nil
}

func (k *K8sClusterMesh) shallowExtractAccessInfo(ctx context.Context, c *k8s.Client) (*accessInformation, error) {
	cm, err := c.GetConfigMap(ctx, k.params.Namespace, defaults.ConfigMapName, metav1.GetOptions{})
	if err != nil {
		return nil, fmt.Errorf("unable to retrieve ConfigMap %q: %w", defaults.ConfigMapName, err)
	}
	id, ok := cm.Data[configNameClusterID]
	if !ok {
		return nil, fmt.Errorf("unable to locate key: %q in ConfigMap %q", configNameClusterID, defaults.ConfigMapName)
	}
	name, ok := cm.Data[configNameClusterName]
	if !ok {
		return nil, fmt.Errorf("unable to locate key: %q in ConfigMap %q", configNameClusterName, defaults.ConfigMapName)
	}

	return &accessInformation{
		ClusterID:   id,
		ClusterName: name,
	}, nil
}

func (k *K8sClusterMesh) getAccessInfoForConnect(
	ctx context.Context, client *k8s.Client, endpoints []string,
) (*accessInformation, error) {
	ai, err := k.extractAccessInformation(ctx, client, endpoints, true, false)
	if err != nil {
		k.Log("❌ Unable to retrieve access information of cluster %q: %s", client.ClusterName(), err)
		return nil, err
	}

	return ai, nil
}

// connectAccessInit initializes a Kubernetes client for the local and remote cluster
// and performs some validation that the two clusters can be connected via clustermesh
func (k *K8sClusterMesh) validateInfoForConnect(aiLocal, aiRemote *accessInformation) error {
	if !aiRemote.validate() {
		return fmt.Errorf("remote cluster has non-unique name (%s) and/or ID (%s)",
			aiRemote.ClusterName, aiRemote.ClusterID)
	}

	if !aiLocal.validate() {
		return fmt.Errorf(
			"local cluster has the default name (cluster name: %s) and/or ID 0 (cluster ID: %s)",
			aiLocal.ClusterName, aiLocal.ClusterID)
	}

	cid, err := strconv.Atoi(aiRemote.ClusterID)
	if err != nil {
		return fmt.Errorf(
			"remote cluster has non-numeric cluster ID %s. Only numeric values 1-255 are allowed",
			aiRemote.ClusterID)
	}
	if cid < 1 || cid > aiLocal.MaxConnectedClusters {
		return fmt.Errorf("remote cluster has cluster ID %d out of acceptable range (1-%d)", cid, aiLocal.MaxConnectedClusters)
	}

	if aiRemote.MaxConnectedClusters != aiLocal.MaxConnectedClusters {
		return fmt.Errorf("remote and local clusters have different max connected clusters: %d != %d", aiRemote.MaxConnectedClusters, aiLocal.MaxConnectedClusters)
	}

	if aiRemote.ClusterName == aiLocal.ClusterName {
		return fmt.Errorf("remote and local cluster have the same, non-unique name: %s", aiLocal.ClusterName)
	}

	if aiRemote.ClusterID == aiLocal.ClusterID {
		return fmt.Errorf("remote and local cluster have the same, non-unique ID: %s", aiLocal.ClusterID)
	}

	return nil
}

type Status struct {
	AccessInformation *accessInformation  `json:"access_information,omitempty"`
	Connectivity      *ConnectivityStatus `json:"connectivity,omitempty"`
	KVStoreMesh       struct {
		Enabled bool                `json:"enabled"`
		Status  *ConnectivityStatus `json:"status,omitempty"`
	} `json:"kvstoremesh,omitempty"`
}

func (k *K8sClusterMesh) statusAccessInformation(ctx context.Context, log bool, getExternalWorkloadSecret bool) (*accessInformation, error) {
	w := wait.NewObserver(ctx, wait.Parameters{Log: func(err error, wait string) {
		if log {
			k.Log("⌛ Waiting (%s) for access information: %s", wait, err)
		}
	}})
	defer w.Cancel()

	for {
		ai, err := k.extractAccessInformation(ctx, k.client, []string{}, false, getExternalWorkloadSecret)
		if err != nil && k.params.Wait {
			if err := w.Retry(err); err != nil {
				return nil, err
			}
			continue
		}

		return ai, err
	}
}

func (k *K8sClusterMesh) statusDeployment(ctx context.Context) (err error) {
	w := wait.NewObserver(ctx, wait.Parameters{Log: func(err error, wait string) {
		k.Log("⌛ Waiting (%s) for deployment %s to become ready: %s", wait, defaults.ClusterMeshDeploymentName, err)
	}})
	defer func() {
		w.Cancel()
		if err != nil {
			err = fmt.Errorf("deployment %s is not ready: %w", defaults.ClusterMeshDeploymentName, err)
		}
	}()

	for {
		err := k.client.CheckDeploymentStatus(ctx, k.params.Namespace, defaults.ClusterMeshDeploymentName)
		if err != nil && k.params.Wait {
			if err := w.Retry(err); err != nil {
				return err
			}
			continue
		}

		return err
	}
}

func (k *K8sClusterMesh) kvstoremeshEnabled(ctx context.Context) (bool, error) {
	deploy, err := k.client.GetDeployment(ctx, k.params.Namespace, defaults.ClusterMeshDeploymentName, metav1.GetOptions{})
	if err != nil {
		return false, fmt.Errorf("failed checking whether KVStoreMesh is enabled: %w", err)
	}

	for _, container := range deploy.Spec.Template.Spec.Containers {
		if container.Name == defaults.ClusterMeshKVStoreMeshContainerName {
			return true, nil
		}
	}

	return false, nil
}

type StatisticalStatus struct {
	Min int64   `json:"min,omitempty"`
	Avg float64 `json:"avg,omitempty"`
	Max int64   `json:"max,omitempty"`
}

type ClusterStats struct {
	Configured int `json:"configured,omitempty"`
	Connected  int `json:"connected,omitempty"`
}

type ConnectivityStatus struct {
	GlobalServices StatisticalStatus        `json:"global_services,omitempty"`
	Connected      StatisticalStatus        `json:"connected,omitempty"`
	Clusters       map[string]*ClusterStats `json:"clusters,omitempty"`
	Total          int64                    `json:"total,omitempty"`
	NotReady       int64                    `json:"not_ready,omitempty"`
	Errors         status.ErrorCountMapMap  `json:"errors,omitempty"`
}

func (c *ConnectivityStatus) addError(pod, cluster string, err error) {
	m := c.Errors[pod]
	if m == nil {
		m = status.ErrorCountMap{}
		c.Errors[pod] = m
	}

	if m[cluster] == nil {
		m[cluster] = &status.ErrorCount{}
	}

	m[cluster].Errors = append(m[cluster].Errors, err)
}

func remoteClusterStatusToError(status *models.RemoteCluster) error {
	switch {
	case status == nil:
		return errors.New("unknown status")
	case !status.Connected:
		return notConnectedError{errors.New(status.Status)}
	case status.Config == nil:
		return errors.New("remote cluster configuration retrieval status unknown")
	case status.Config.Required && !status.Config.Retrieved:
		return errConfigRequiredNotRetrieved
	case status.Synced == nil:
		return errors.New("synchronization status unknown")
	case !(status.Synced.Nodes && status.Synced.Endpoints && status.Synced.Identities && status.Synced.Services):
		var toSync []string
		appendNotSynced := func(name string, synced bool) {
			if !synced {
				toSync = append(toSync, name)
			}
		}
		appendNotSynced("endpoints", status.Synced.Endpoints)
		appendNotSynced("identities", status.Synced.Identities)
		appendNotSynced("nodes", status.Synced.Nodes)
		appendNotSynced("services", status.Synced.Services)

		return fmt.Errorf("synchronization in progress for %s", strings.Join(toSync, ", "))
	default:
		return errors.New("not ready")
	}
}

func (c *ConnectivityStatus) parseAgentStatus(name string, expected []string, s *status.ClusterMeshAgentConnectivityStatus) {
	if c.GlobalServices.Min < 0 || c.GlobalServices.Min > s.GlobalServices {
		c.GlobalServices.Min = s.GlobalServices
	}

	if c.GlobalServices.Max < s.GlobalServices {
		c.GlobalServices.Max = s.GlobalServices
	}

	c.GlobalServices.Avg += float64(s.GlobalServices)
	c.Total++

	ready := int64(0)
	for _, cluster := range s.Clusters {
		stats, ok := c.Clusters[cluster.Name]
		if !ok {
			stats = &ClusterStats{}
			c.Clusters[cluster.Name] = stats
		}

		stats.Configured++

		if cluster.Ready {
			ready++
			stats.Connected++
		} else {
			c.addError(name, cluster.Name, remoteClusterStatusToError(cluster))
		}
	}

	// Add an error for any cluster that was expected but not found
	var missing bool
	for _, exp := range expected {
		if _, ok := s.Clusters[exp]; !ok {
			missing = true
			c.addError(name, exp, errors.New("unknown status"))
		}
	}

	if missing || ready != int64(len(s.Clusters)) {
		c.NotReady++
	}

	if c.Connected.Min < 0 || c.Connected.Min > ready {
		c.Connected.Min = ready
	}

	if c.Connected.Max < ready {
		c.Connected.Max = ready
	}

	c.Connected.Avg += float64(ready)
}

func (k *K8sClusterMesh) statusConnectivity(ctx context.Context, checkKVStoreMesh bool) (agents, kvstoremesh *ConnectivityStatus, err error) {
	var err1, err2 error
	var checkAgents = true

	w := wait.NewObserver(ctx, wait.Parameters{Log: func(err error, wait string) {
		k.Log("⌛ Waiting (%s) for clusters to be connected: %s", wait, err)
	}})
	defer w.Cancel()

	for {
		if checkAgents {
			agents, err1 = k.determineStatusConnectivity(
				ctx, defaults.ClusterMeshSecretName, defaults.AgentPodSelector, k.statusCollector.ClusterMeshConnectivity,
			)
		}

		if checkKVStoreMesh {
			kvstoremesh, err2 = k.determineStatusConnectivity(
				ctx, defaults.ClusterMeshKVStoreMeshSecretName, defaults.ClusterMeshPodSelector, k.statusCollector.KVStoreMeshConnectivity,
			)

			if errors.Is(err2, k8s.ErrKVStoreMeshStatusNotImplemented) {
				k.Log("⚠️  KVStoreMesh status retrieval is not supported by this Cilium version")
				err2 = nil
			}
		}

		if k.params.Wait {
			notReadyCheck := func(status *ConnectivityStatus, err error, component string) error {
				if err == nil && status != nil {
					if status.NotReady > 0 {
						err = fmt.Errorf("%d %s are not ready", status.NotReady, component)
					}
				}
				return err
			}

			err1 = notReadyCheck(agents, err1, "nodes")
			err2 = notReadyCheck(kvstoremesh, err2, "KVStoreMesh replicas")

			checkAgents = checkAgents && err1 != nil
			checkKVStoreMesh = checkKVStoreMesh && err2 != nil

			if err := cmp.Or(err2, err1); err != nil {
				if err := w.Retry(err); err != nil {
					return agents, kvstoremesh, err
				}
				continue
			}
		}

		// Return only one error rather than both, as joined errors are displayed poorly.
		// And Prefer the KVStoreMesh one, given that it implies the agents one as well
		// in most cases.
		return agents, kvstoremesh, cmp.Or(err2, err1)
	}
}

func (k *K8sClusterMesh) determineStatusConnectivity(ctx context.Context, secretName, selector string,
	collector func(ctx context.Context, ciliumPod string) (*status.ClusterMeshAgentConnectivityStatus, error),
) (*ConnectivityStatus, error) {
	stats := &ConnectivityStatus{
		GlobalServices: StatisticalStatus{Min: -1},
		Connected:      StatisticalStatus{Min: -1},
		Errors:         status.ErrorCountMapMap{},
		Clusters:       map[string]*ClusterStats{},
	}

	// Retrieve the remote clusters to connect to from the clustermesh configuration,
	// as there's no guarantee that the secret has already propagated into the agents.
	// Don't fail in case the secret is not found, as it is legitimate if no cluster
	// has been connected yet.
	config, err := k.client.GetSecret(ctx, k.params.Namespace, secretName, metav1.GetOptions{})
	if err != nil && !k8serrors.IsNotFound(err) {
		return nil, fmt.Errorf("unable to retrieve configuration: %w", err)
	}

	var expected []string
	for name, cfg := range config.Data {
		// Same check as https://github.com/cilium/cilium/blob/538a18800206da0d33916f5f48853a3d4454dd81/pkg/clustermesh/internal/config.go#L68
		// Additionally skip the configuration of the local cluster, if present
		if name != k.clusterName && strings.Contains(string(cfg), "endpoints:") {
			stats.Clusters[name] = &ClusterStats{}
			expected = append(expected, name)
		}
	}

	pods, err := k.client.ListPods(ctx, k.params.Namespace, metav1.ListOptions{LabelSelector: selector})
	if err != nil {
		return nil, fmt.Errorf("unable to list pods: %w", err)
	}

	for _, pod := range pods.Items {
		s, err := collector(ctx, pod.Name)
		if err != nil {
			if len(expected) == 0 && errors.Is(err, status.ErrClusterMeshStatusNotAvailable) {
				continue
			}
			return nil, fmt.Errorf("unable to determine status of pod %q: %w", pod.Name, err)
		}

		stats.parseAgentStatus(pod.Name, expected, s)
	}

	if len(pods.Items) > 0 {
		stats.GlobalServices.Avg /= float64(len(pods.Items))
		stats.Connected.Avg /= float64(len(pods.Items))
	}

	return stats, nil
}

func (k *K8sClusterMesh) Status(ctx context.Context) (*Status, error) {
	err := k.GetClusterConfig(ctx)
	if err != nil {
		return nil, err
	}

	collector, err := status.NewK8sStatusCollector(k.client, status.K8sStatusParameters{
		Namespace: k.params.Namespace,
	})
	if err != nil {
		return nil, fmt.Errorf("unable to create client to collect status: %w", err)
	}

	k.statusCollector = collector

	ctx, cancel := context.WithTimeout(ctx, k.params.waitTimeout())
	defer cancel()

	s := &Status{}

	if k.externalKVStore {
		k.Log("✅ Cilium is configured with an external kvstore")
	} else {
		s.AccessInformation, err = k.statusAccessInformation(ctx, true, false)
		if err != nil {
			return nil, err
		}

		k.Log("✅ Service %q of type %q found", defaults.ClusterMeshServiceName, s.AccessInformation.ServiceType)
		k.Log("✅ Cluster access information is available:")
		for _, ip := range s.AccessInformation.ServiceIPs {
			k.Log("  - %s:%d", ip, s.AccessInformation.ServicePort)
		}

		err = k.statusDeployment(ctx)
		if err != nil {
			return nil, err
		}
		k.Log("✅ Deployment %s is ready", defaults.ClusterMeshDeploymentName)

		s.KVStoreMesh.Enabled, err = k.kvstoremeshEnabled(ctx)
		if err != nil {
			return nil, err
		}

		status := "disabled"
		if s.KVStoreMesh.Enabled {
			status = "enabled"
		}
		k.Log("ℹ️  KVStoreMesh is %s", status)
	}

	s.Connectivity, s.KVStoreMesh.Status, err = k.statusConnectivity(ctx, s.KVStoreMesh.Enabled)

	if k.params.Output == status.OutputJSON {
		jsonStatus, err := json.MarshalIndent(s, "", " ")
		if err != nil {
			return nil, fmt.Errorf("failed to marshal status to JSON")
		}
		fmt.Println(string(jsonStatus))
		return s, nil
	}

	if s.Connectivity != nil {
		k.outputConnectivityStatus(s.Connectivity, s.KVStoreMesh.Status, s.KVStoreMesh.Enabled)
	}

	return s, err
}

func (k *K8sClusterMesh) outputConnectivityStatus(agents, kvstoremesh *ConnectivityStatus, kvstoremeshEnabled bool) {
	outputStatusReady := func(status *ConnectivityStatus, component string) {
		if status.NotReady > 0 {
			k.Log("⚠️  %d/%d %s are not connected to all clusters [min:%d / avg:%.1f / max:%d]",
				status.NotReady,
				status.Total,
				component,
				status.Connected.Min,
				status.Connected.Avg,
				status.Connected.Max)
		} else if len(status.Clusters) > 0 {
			k.Log("✅ All %d %s are connected to all clusters [min:%d / avg:%.1f / max:%d]",
				status.Total,
				component,
				status.Connected.Min,
				status.Connected.Avg,
				status.Connected.Max)
		}
	}

	k.Log("")
	outputStatusReady(agents, "nodes")
	if kvstoremesh != nil {
		outputStatusReady(kvstoremesh, "KVStoreMesh replicas")
	}

	k.Log("")
	if len(agents.Clusters) > 0 {
		k.Log("🔌 Cluster Connections:")
		for _, cluster := range slices.Sorted(maps.Keys(agents.Clusters)) {
			stats := agents.Clusters[cluster]

			line := fmt.Sprintf("  - %s: %d/%d configured, %d/%d connected",
				cluster, stats.Configured, agents.Total,
				stats.Connected, agents.Total)

			if kvstoremesh != nil {
				stats, ok := kvstoremesh.Clusters[cluster]
				if !ok {
					line += " - KVStoreMesh: status not available"
				} else {
					line += fmt.Sprintf(" - KVStoreMesh: %d/%d configured, %d/%d connected",
						stats.Configured, kvstoremesh.Total,
						stats.Connected, kvstoremesh.Total)
				}
			}

			k.Log(line)
		}
	} else {
		k.Log("🔌 No cluster connected")
	}

	k.Log("")
	k.Log("🔀 Global services: [ min:%d / avg:%.1f / max:%d ]",
		agents.GlobalServices.Min,
		agents.GlobalServices.Avg,
		agents.GlobalServices.Max)

	k.Log("")
	errCount := len(agents.Errors)
	if kvstoremesh != nil {
		errCount += len(kvstoremesh.Errors)
	}

	if errCount > 0 {
		k.Log("❌ %d Errors:", errCount)

		outputErrors := func(errs status.ErrorCountMapMap, container, cmd string, likelyKVStoreMesh bool) {
			for _, podName := range slices.Sorted(maps.Keys(errs)) {
				clusters := errs[podName]
				for clusterName, a := range clusters {
					for _, err := range a.Errors {
						k.Log("  ❌ %s is not connected to cluster %s: %s", podName, clusterName, err)
						if errors.As(err, &notConnectedError{}) {
							k.Log("     💡 Run 'kubectl exec -it -n %s %s -c %s -- %s %s' to investigate the cause",
								k.params.Namespace, podName, container, cmd, clusterName)
						} else if errors.Is(err, errConfigRequiredNotRetrieved) {
							if likelyKVStoreMesh {
								k.Log("     💡 This is likely caused by KVStoreMesh not being connected to the given cluster")
							} else {
								k.Log("     💡 Double check if the cluster name matches the one configured in the remote cluster")
							}
						}
					}
				}
			}
		}

		outputErrors(agents.Errors, defaults.AgentContainerName, "cilium-dbg troubleshoot clustermesh", kvstoremeshEnabled)
		if kvstoremesh != nil {
			outputErrors(kvstoremesh.Errors, defaults.ClusterMeshKVStoreMeshContainerName, defaults.ClusterMeshBinaryName+" kvstoremesh-dbg troubleshoot", false)
		}
	}
}

func (k *K8sClusterMesh) CreateExternalWorkload(ctx context.Context, names []string) error {
	count := 0
	for _, name := range names {
		cew := &ciliumv2.CiliumExternalWorkload{
			ObjectMeta: metav1.ObjectMeta{
				Name:        name,
				Labels:      k.params.Labels,
				Annotations: map[string]string{},
			},
			Spec: ciliumv2.CiliumExternalWorkloadSpec{
				IPv4AllocCIDR: k.params.IPv4AllocCIDR,
				IPv6AllocCIDR: k.params.IPv6AllocCIDR,
			},
		}

		_, err := k.client.CreateCiliumExternalWorkload(ctx, cew, metav1.CreateOptions{})
		if err != nil {
			return err
		}
		count++
	}
	k.Log("✅ Added %d external workload resources.", count)
	return nil
}

func (k *K8sClusterMesh) DeleteExternalWorkload(ctx context.Context, names []string) error {
	var errs []string
	count := 0

	if len(names) == 0 && k.params.All {
		cewList, err := k.client.ListCiliumExternalWorkloads(ctx, metav1.ListOptions{})
		if err != nil {
			return err
		}
		for _, cew := range cewList.Items {
			names = append(names, cew.Name)
		}
	}
	for _, name := range names {
		err := k.client.DeleteCiliumExternalWorkload(ctx, name, metav1.DeleteOptions{})
		if err != nil {
			errs = append(errs, err.Error())
		} else {
			count++
		}
	}
	if count > 0 {
		k.Log("✅ Removed %d external workload resources.", count)
	} else {
		k.Log("ℹ️  No external workload resources to remove.")
	}
	if len(errs) > 0 {
		return errors.New(strings.Join(errs, ", "))
	}
	return nil
}

var installScriptFmt = `#!/bin/bash
CILIUM_IMAGE=${1:-%[1]s}
CLUSTER_ADDR=${2:-%[2]s}
CONFIG_OVERWRITES=${3:-%[3]s}

set -e
shopt -s extglob

# Run without sudo if not available (e.g., running as root)
SUDO=
if [ ! "$(whoami)" = "root" ] ; then
    SUDO=sudo
fi

if [ "$1" = "uninstall" ] ; then
    if [ -n "$(${SUDO} docker ps -a -q -f name=cilium)" ]; then
        echo "Shutting down running Cilium agent"
        ${SUDO} docker rm -f cilium || true
    fi
    if [ -e /usr/bin/cilium ]; then
        echo "Removing /usr/bin/cilium"
        ${SUDO} rm /usr/bin/cilium
    fi
    if [ -e /usr/bin/cilium-dbg ] ; then
        echo "Removing /usr/bin/cilium-dbg"
        ${SUDO} rm /usr/bin/cilium-dbg
    fi
    pushd /etc
    if [ -f resolv.conf.orig ] ; then
        echo "Restoring /etc/resolv.conf"
        ${SUDO} mv -f resolv.conf.orig resolv.conf
    elif [ -f resolv.conf.link ] && [ -f $(cat resolv.conf.link) ] ; then
        echo "Restoring systemd resolved config..."
        if [ -f /usr/lib/systemd/resolved.conf.d/cilium-kube-dns.conf ] ; then
	    ${SUDO} rm /usr/lib/systemd/resolved.conf.d/cilium-kube-dns.conf
        fi
        ${SUDO} systemctl daemon-reload
        ${SUDO} systemctl reenable systemd-resolved.service
        ${SUDO} service systemd-resolved restart
        ${SUDO} ln -fs $(cat resolv.conf.link) resolv.conf
        ${SUDO} rm resolv.conf.link
    fi
    popd
    exit 0
fi

if [ -z "$CLUSTER_ADDR" ] ; then
    echo "CLUSTER_ADDR must be defined to the IP:PORT at which the clustermesh-apiserver is reachable."
    exit 1
fi

port='@(6553[0-5]|655[0-2][0-9]|65[0-4][0-9][0-9]|6[0-4][0-9][0-9][0-9]|[1-5][0-9][0-9][0-9][0-9]|[1-9][0-9][0-9][0-9]|[1-9][0-9][0-9]|[1-9][0-9]|[1-9])'
byte='@(25[0-5]|2[0-4][0-9]|1[0-9][0-9]|[1-9][0-9]|[0-9])'
ipv4="$byte\.$byte\.$byte\.$byte"

# Default port is for a HostPort service
case "$CLUSTER_ADDR" in
    \[+([0-9a-fA-F:])\]:$port)
	CLUSTER_PORT=${CLUSTER_ADDR##\[*\]:}
	CLUSTER_IP=${CLUSTER_ADDR#\[}
	CLUSTER_IP=${CLUSTER_IP%%\]:*}
	;;
    $ipv4:$port)
	CLUSTER_PORT=${CLUSTER_ADDR##*:}
	CLUSTER_IP=${CLUSTER_ADDR%%:*}
	;;
    *:*)
	echo "Malformed CLUSTER_ADDR: $CLUSTER_ADDR"
	exit 1
	;;
    *)
	CLUSTER_PORT=2379
	CLUSTER_IP=$CLUSTER_ADDR
	;;
esac

${SUDO} mkdir -p /var/lib/cilium/etcd
${SUDO} tee /var/lib/cilium/etcd/ca.crt <<EOF >/dev/null
%[4]sEOF
${SUDO} tee /var/lib/cilium/etcd/tls.crt <<EOF >/dev/null
%[5]sEOF
${SUDO} tee /var/lib/cilium/etcd/tls.key <<EOF >/dev/null
%[6]sEOF
${SUDO} tee /var/lib/cilium/etcd/config.yaml <<EOF >/dev/null
---
trusted-ca-file: /var/lib/cilium/etcd/ca.crt
cert-file: /var/lib/cilium/etcd/tls.crt
key-file: /var/lib/cilium/etcd/tls.key
endpoints:
- https://clustermesh-apiserver.cilium.io:$CLUSTER_PORT
EOF

CILIUM_OPTS=" --join-cluster %[8]s --enable-endpoint-health-checking=false"
CILIUM_OPTS+=" --cluster-name ${CLUSTER_NAME:-%[9]s} --cluster-id ${CLUSTER_ID:-%[10]s}"
CILIUM_OPTS+=" --kvstore etcd --kvstore-opt etcd.config=/var/lib/cilium/etcd/config.yaml"
if [ -n "$HOST_IP" ] ; then
    CILIUM_OPTS+=" --ipv4-node $HOST_IP"
fi
if [ -n "$CONFIG_OVERWRITES" ] ; then
    CILIUM_OPTS+=" $CONFIG_OVERWRITES"
fi

DOCKER_OPTS=" -d --log-driver local --restart always"
DOCKER_OPTS+=" --privileged --network host --cap-add NET_ADMIN --cap-add SYS_MODULE"
# Run cilium agent in the host's cgroup namespace so that
# socket-based load balancing works as expected.
# See https://github.com/cilium/cilium/pull/16259 for more details.
DOCKER_OPTS+=" --cgroupns=host"
DOCKER_OPTS+=" --volume /var/lib/cilium/etcd:/var/lib/cilium/etcd"
DOCKER_OPTS+=" --volume /var/run/cilium:/var/run/cilium"
DOCKER_OPTS+=" --volume /boot:/boot"
DOCKER_OPTS+=" --volume /lib/modules:/lib/modules"
DOCKER_OPTS+=" --volume /sys/fs/bpf:/sys/fs/bpf"
DOCKER_OPTS+=" --volume /run/xtables.lock:/run/xtables.lock"
DOCKER_OPTS+=" --add-host clustermesh-apiserver.cilium.io:$CLUSTER_IP"

cilium_started=false
retries=%[7]s
while [ $cilium_started = false ]; do
    if [ -n "$(${SUDO} docker ps -a -q -f name=cilium)" ]; then
        echo "Shutting down running Cilium agent"
        ${SUDO} docker rm -f cilium || true
    fi

    echo "Launching Cilium agent $CILIUM_IMAGE..."
    ${SUDO} docker run --name cilium $DOCKER_OPTS $CILIUM_IMAGE cilium-agent $CILIUM_OPTS

    # Copy Cilium CLI
    ${SUDO} docker cp -L cilium:/usr/bin/cilium /usr/bin/cilium-dbg
    ${SUDO} ln -fs /usr/bin/cilium-dbg /usr/bin/cilium

    # Wait for cilium agent to become available
    for ((i = 0 ; i < 12; i++)); do
        if ${SUDO} cilium-dbg status --brief > /dev/null 2>&1; then
            cilium_started=true
            break
        fi
        sleep 5s
        echo "Waiting for Cilium daemon to come up..."
    done

    echo "Cilium status:"
    ${SUDO} cilium-dbg status || true

    if [ "$cilium_started" = true ] ; then
        echo 'Cilium successfully started!'
    else
        if [ $retries -eq 0 ]; then
            >&2 echo 'Timeout waiting for Cilium to start, retries exhausted.'
            exit 1
        fi
        ((retries--))
        echo "Restarting Cilium..."
    fi
done

# Wait for kube-dns service to become available
kubedns=""
for ((i = 0 ; i < 24; i++)); do
    kubedns=$(${SUDO} cilium-dbg service list get -o jsonpath='{[?(@.spec.frontend-address.port==53)].spec.frontend-address.ip}')
    if [ -n "$kubedns" ] ; then
        break
    fi
    sleep 5s
    echo "Waiting for kube-dns service to come available..."
done

namespace=$(${SUDO} cilium-dbg endpoint get -l reserved:host -o jsonpath='{$[0].status.identity.labels}' | tr -d "[]\"" | tr "," "\n" | grep io.kubernetes.pod.namespace | cut -d= -f2)

if [ -n "$kubedns" ] ; then
    if grep "nameserver $kubedns" /etc/resolv.conf ; then
	echo "kube-dns IP $kubedns already in /etc/resolv.conf"
    else
	linkval=$(readlink /etc/resolv.conf) && echo "$linkval" | ${SUDO} tee /etc/resolv.conf.link || true
	if [[ "$linkval" == *"/systemd/"* ]] ; then
	    echo "updating systemd resolved with kube-dns IP $kubedns"
	    ${SUDO} mkdir -p /usr/lib/systemd/resolved.conf.d
	    ${SUDO} tee /usr/lib/systemd/resolved.conf.d/cilium-kube-dns.conf <<EOF >/dev/null
# This file is installed by Cilium to use kube dns server from a non-k8s node.
[Resolve]
DNS=$kubedns
Domains=${namespace}.svc.cluster.local svc.cluster.local cluster.local
EOF
	    ${SUDO} systemctl daemon-reload
	    ${SUDO} systemctl reenable systemd-resolved.service
	    ${SUDO} service systemd-resolved restart
	    ${SUDO} ln -fs /run/systemd/resolve/resolv.conf /etc/resolv.conf
	else
	    echo "Adding kube-dns IP $kubedns to /etc/resolv.conf"
	    ${SUDO} cp /etc/resolv.conf /etc/resolv.conf.orig
	    resolvconf="nameserver $kubedns\n$(cat /etc/resolv.conf)\nsearch ${namespace}.svc.cluster.local svc.cluster.local cluster.local\n"
	    printf "$resolvconf" | ${SUDO} tee /etc/resolv.conf
	fi
    fi
else
    >&2 echo "kube-dns not found."
    exit 1
fi
`

func (k *K8sClusterMesh) WriteExternalWorkloadInstallScript(ctx context.Context, writer io.Writer) error {
	daemonSet, err := k.client.GetDaemonSet(ctx, k.params.Namespace, defaults.AgentDaemonSetName, metav1.GetOptions{})
	if err != nil {
		return err
	}
	if daemonSet == nil {
		return fmt.Errorf("DaemonSet %s is not available", defaults.AgentDaemonSetName)
	}
	k.Log("✅ Using image from Cilium DaemonSet: %s", daemonSet.Spec.Template.Spec.Containers[0].Image)

	ai, err := k.statusAccessInformation(ctx, false, true)
	if err != nil {
		return err
	}
	if ai.Tunnel != "" && ai.Tunnel != "vxlan" {
		return fmt.Errorf("datapath not using vxlan, please install Cilium with '--set tunnelMode=vxlan'")
	}

	clusterAddr := fmt.Sprintf("%s:%d", ai.ServiceIPs[0], ai.ServicePort)
	k.Log("✅ Using clustermesh-apiserver service address: %s", clusterAddr)

	configOverwrites := ""
	if len(k.params.ConfigOverwrites) > 0 {
		for i, opt := range k.params.ConfigOverwrites {
			if !strings.HasPrefix(opt, "--") {
				k.params.ConfigOverwrites[i] = "--" + opt
			}
		}
		configOverwrites = strings.Join(k.params.ConfigOverwrites, " ")
	}

	if k.params.Retries <= 0 {
		k.params.Retries = 1
	}

	sockLBOpt := "--bpf-lb-sock"
	fmt.Fprintf(writer, installScriptFmt,
		daemonSet.Spec.Template.Spec.Containers[0].Image, clusterAddr,
		configOverwrites,
		string(ai.CA), string(ai.ExternalWorkloadCert), string(ai.ExternalWorkloadKey),
		strconv.Itoa(k.params.Retries), sockLBOpt, ai.ClusterName, ai.ClusterID)
	return nil
}

func formatCEW(cew ciliumv2.CiliumExternalWorkload) string {
	var items []string
	ip := cew.Status.IP
	if ip == "" {
		ip = "N/A"
	}
	items = append(items, fmt.Sprintf("IP: %s", ip))
	var labels []string
	for key, value := range cew.Labels {
		labels = append(labels, fmt.Sprintf("%s=%s", key, value))
	}
	items = append(items, fmt.Sprintf("Labels: %s", strings.Join(labels, ",")))
	return strings.Join(items, ", ")
}

func (k *K8sClusterMesh) ExternalWorkloadStatus(ctx context.Context, names []string) error {
	collector, err := status.NewK8sStatusCollector(k.client, status.K8sStatusParameters{
		Namespace: k.params.Namespace,
	})
	if err != nil {
		return fmt.Errorf("unable to create client to collect status: %w", err)
	}

	k.statusCollector = collector

	ctx, cancel := context.WithTimeout(ctx, k.params.waitTimeout())
	defer cancel()

	ai, err := k.statusAccessInformation(ctx, true, true)
	if err != nil {
		return err
	}

	k.Log("✅ Service %q of type %q found", defaults.ClusterMeshServiceName, ai.ServiceType)
	k.Log("✅ Cluster access information is available:")
	for _, ip := range ai.ServiceIPs {
		k.Log("	 - %s:%d", ip, ai.ServicePort)
	}

	var cews []ciliumv2.CiliumExternalWorkload

	if len(names) == 0 {
		cewList, err := k.client.ListCiliumExternalWorkloads(ctx, metav1.ListOptions{})
		if err != nil {
			return err
		}
		cews = cewList.Items
		if len(cews) == 0 {
			k.Log("⚠️ No external workloads found.")
			return nil
		}
	} else {
		for _, name := range names {
			cew, err := k.client.GetCiliumExternalWorkload(ctx, name, metav1.GetOptions{})
			if err != nil {
				return err
			}
			cews = append(cews, *cew)
		}
	}

	var buf bytes.Buffer
	w := tabwriter.NewWriter(&buf, 0, 0, 4, ' ', 0)

	header := "External Workloads"
	for _, cew := range cews {
		fmt.Fprintf(w, "%s\t%s\t%s\n", header, cew.Name, formatCEW(cew))
		header = ""
	}

	w.Flush()
	fmt.Println(buf.String())
	return err
}

func log(format string, a ...interface{}) {
	// TODO (ajs): make logger configurable
	fmt.Fprintf(os.Stdout, format+"\n", a...)
}

func generateEnableHelmValues(params Parameters, flavor k8s.Flavor) (map[string]interface{}, error) {
	helmVals := map[string]interface{}{
		"clustermesh": map[string]interface{}{
			"useAPIServer": true,
		},
		"externalWorkloads": map[string]interface{}{
			"enabled": params.EnableExternalWorkloads,
		},
	}

	if params.ServiceType == "" {
		switch flavor.Kind {
		case k8s.KindGKE:
			log("🔮 Auto-exposing service within GCP VPC (networking.gke.io/load-balancer-type=Internal)")
			helmVals["clustermesh"].(map[string]interface{})["apiserver"] = map[string]interface{}{
				"service": map[string]interface{}{
					"type": corev1.ServiceTypeLoadBalancer,
					"annotations": map[string]interface{}{
						"networking.gke.io/load-balancer-type": "Internal",
						// Allows cross-region access
						"networking.gke.io/internal-load-balancer-allow-global-access": "true",
					},
				},
			}
		case k8s.KindAKS:
			log("🔮 Auto-exposing service within Azure VPC (service.beta.kubernetes.io/azure-load-balancer-internal)")
			helmVals["clustermesh"].(map[string]interface{})["apiserver"] = map[string]interface{}{
				"service": map[string]interface{}{
					"type": corev1.ServiceTypeLoadBalancer,
					"annotations": map[string]interface{}{
						"service.beta.kubernetes.io/azure-load-balancer-internal": "true",
					},
				},
			}
		case k8s.KindEKS:
			log("🔮 Auto-exposing service within AWS VPC (service.beta.kubernetes.io/aws-load-balancer-scheme: internal")
			helmVals["clustermesh"].(map[string]interface{})["apiserver"] = map[string]interface{}{
				"service": map[string]interface{}{
					"type": corev1.ServiceTypeLoadBalancer,
					"annotations": map[string]interface{}{
						"service.beta.kubernetes.io/aws-load-balancer-scheme": "internal",
					},
				},
			}
		default:
			return nil, fmt.Errorf("cannot auto-detect service type, please specify using '--service-type' option")
		}
	} else {
		if corev1.ServiceType(params.ServiceType) == corev1.ServiceTypeNodePort {
			log("⚠️  Using service type NodePort may fail when nodes are removed from the cluster!")
		} else if corev1.ServiceType(params.ServiceType) != corev1.ServiceTypeLoadBalancer {
			return nil, fmt.Errorf("service type %q is not valid", params.ServiceType)
		}

		helmVals["clustermesh"].(map[string]interface{})["apiserver"] = map[string]interface{}{
			"service": map[string]interface{}{
				"type": params.ServiceType,
			},
		}
	}

	helmVals["clustermesh"].(map[string]interface{})["apiserver"].(map[string]interface{})["tls"] =
		// default to using certgen, so that certificates are renewed automatically
		map[string]interface{}{
			"auto": map[string]interface{}{
				"enabled": true,
				"method":  "cronJob",
				// run the renewal every 4 months on the 1st of the month
				"schedule": "0 0 1 */4 *",
			},
		}

	if params.EnableKVStoreMeshChanged {
		helmVals["clustermesh"].(map[string]interface{})["apiserver"].(map[string]interface{})["kvstoremesh"] =
			map[string]interface{}{
				"enabled": params.EnableKVStoreMesh,
			}
	}

	return helmVals, nil
}

func EnableWithHelm(ctx context.Context, k8sClient *k8s.Client, params Parameters) error {
	helmVals, err := generateEnableHelmValues(params, k8sClient.AutodetectFlavor(ctx))
	if err != nil {
		return err
	}
	upgradeParams := helm.UpgradeParameters{
		Namespace:   params.Namespace,
		Name:        params.HelmReleaseName,
		Values:      helmVals,
		ResetValues: false,
		ReuseValues: true,
	}
	_, err = helm.Upgrade(ctx, k8sClient.HelmActionConfig, upgradeParams)
	return err
}

func DisableWithHelm(ctx context.Context, k8sClient *k8s.Client, params Parameters) error {
	helmStrValues := []string{
		"clustermesh.useAPIServer=false",
		"clustermesh.config.enabled=false",
		"externalWorkloads.enabled=false",
	}
	vals, err := helm.ParseVals(helmStrValues)
	if err != nil {
		return err
	}

	err = unstructured.SetNestedSlice(vals, []interface{}{}, "clustermesh", "config", "clusters")
	if err != nil {
		return err
	}

	upgradeParams := helm.UpgradeParameters{
		Namespace:   params.Namespace,
		Name:        params.HelmReleaseName,
		Values:      vals,
		ResetValues: false,
		ReuseValues: true,
	}
	_, err = helm.Upgrade(ctx, k8sClient.HelmActionConfig, upgradeParams)
	return err
}

func getRelease(kc *k8s.Client, params Parameters) (*release.Release, error) {
	return kc.HelmActionConfig.Releases.Last(params.HelmReleaseName)
}

// validateCAMatch determines if the certificate authority certificate being
// used by aiLocal and aiRemote uses a matching keypair. The bool return value
// is true (keypairs match), false (keys do not match OR there was an error)
func (k *K8sClusterMesh) validateCAMatch(aiLocal, aiRemote *accessInformation) (bool, error) {
	caLocal := aiLocal.CA
	block, _ := pem.Decode(caLocal)
	if block == nil {
		return false, fmt.Errorf("failed to parse certificate PEM for local CA cert")
	}
	localCert, err := x509.ParseCertificate(block.Bytes)
	if err != nil {
		return false, err
	}

	caRemote := aiRemote.CA
	block, _ = pem.Decode(caRemote)
	if block == nil {
		return false, fmt.Errorf("failed to parse certificate PEM for remote CA cert")
	}
	remoteCert, err := x509.ParseCertificate(block.Bytes)
	if err != nil {
		return false, err
	}

	// Compare the x509 key identifier of each certificate
	if !bytes.Equal(localCert.SubjectKeyId, remoteCert.SubjectKeyId) {
		// Note: For now, do NOT return an error. Warn about this condition at the call site.
		return false, nil
	}
	return true, nil
}

// ClusterState holds the state during the processing of remote clusters.
type ClusterState struct {
	localOldClusters       []map[string]interface{}               // current clustermesh section of helm values
	localNewClusters       []map[string]interface{}               // new clustermesh section of helm values
	localHelmValues        map[string]interface{}                 // localOldClusters + localNewClusters => local helm values generated
	remoteHelmValuesMesh   []map[string]interface{}               // helm values for all remote cluster in mesh mode
	remoteHelmValuesBD     []map[string]interface{}               // helm values for all remote cluster bidirectional mode
	remoteOldClustersAll   map[string][]map[string]interface{}    // current clustermesh sections of helm values for remote clusters
	remoteHelmValuesDelete map[*k8s.Client]map[string]interface{} // helm values for all remote clusters to disconnect
	remoteNewCluster       map[string]interface{}                 // local cluster to add to remote clusters
	remoteClusterNames     []string                               // names of remote clusters for displaying logs
	remoteClusterNamesAi   []string                               // names of remote clusters for remove sections
}

func processLocalClient(ctx context.Context, localRelease *release.Release) (*ClusterState, error) {
	state := &ClusterState{}
	var err error

	state.localOldClusters, err = getOldClusters(localRelease.Config)
	if err != nil {
		return state, err
	}

	return state, nil
}

func (k *K8sClusterMesh) processSingleRemoteClient(ctx context.Context, remoteClient *k8s.Client, aiLocal *accessInformation, state *ClusterState) error {
	state.remoteClusterNames = append(state.remoteClusterNames, remoteClient.ClusterName())
	aiRemote, err := k.getAccessInfoForConnect(ctx, remoteClient, k.params.DestinationEndpoints)
	if err != nil {
		return err
	}

	err = k.validateInfoForConnect(aiLocal, aiRemote)
	if err != nil {
		return err
	}

	// Validate that CA certificates match between the two clusters
	match, err := k.validateCAMatch(aiLocal, aiRemote)
	if err != nil {
		return err
	} else if !match {
		k.Log("⚠️ Cilium CA certificates do not match between clusters. Multicluster features will be limited!")
	}

	// Expand those values to include the clustermesh configuration
	newCluster := getCluster(aiRemote, !match)
	state.localNewClusters = append(state.localNewClusters, newCluster)

	// Get existing helm values for the remote cluster
	remoteRelease, err := getRelease(remoteClient, k.params)
	if err != nil {
		k.Log("❌ Unable to find Helm release for the remote cluster")
		return err
	}

	remoteOldClusters, err := getOldClusters(remoteRelease.Config)
	if err != nil {
		return err
	}
	if state.remoteOldClustersAll == nil {
		state.remoteOldClustersAll = make(map[string][]map[string]interface{})
	}
	state.remoteOldClustersAll[aiRemote.ClusterName] = remoteOldClusters

	state.remoteNewCluster = getCluster(aiLocal, !match)
	remoteHelmValues, err := mergeClusters(remoteOldClusters, []map[string]interface{}{state.remoteNewCluster}, "")
	if err != nil {
		return err
	}
	state.remoteHelmValuesBD = append(state.remoteHelmValuesBD, remoteHelmValues)
	return nil
}

func (k *K8sClusterMesh) processRemoteClients(ctx context.Context, remoteClients []*k8s.Client, localClient *k8s.Client, state *ClusterState) error {
	aiLocal, err := k.getAccessInfoForConnect(ctx, localClient, k.params.SourceEndpoints)
	if err != nil {
		return err
	}

	for _, remoteClient := range remoteClients {
		err := k.processSingleRemoteClient(ctx, remoteClient, aiLocal, state)
		if err != nil {
			return err
		}
	}

	return nil
}

func processRemoteHelmValuesMesh(state *ClusterState) error {
	remoteNewClusters := append(state.localNewClusters, state.remoteNewCluster)
	for clusterName, remoteOldClusters := range state.remoteOldClustersAll {
		remoteHelmValues, err := mergeClusters(remoteOldClusters, remoteNewClusters, clusterName)
		if err != nil {
			return err
		}
		state.remoteHelmValuesMesh = append(state.remoteHelmValuesMesh, remoteHelmValues)
	}
	return nil
}

func (k *K8sClusterMesh) connectLocalWithHelm(ctx context.Context, localClient *k8s.Client, state *ClusterState) error {
	var err error
	state.localHelmValues, err = mergeClusters(state.localOldClusters, state.localNewClusters, "")
	if err != nil {
		return err
	}

	k.Log("ℹ️ Configuring Cilium in cluster %s to connect to cluster %s",
		localClient.ClusterName(), strings.Join(state.remoteClusterNames, ","))
	return k.helmUpgrade(ctx, localClient, state.localHelmValues)
}

func (k *K8sClusterMesh) helmUpgrade(ctx context.Context, client *k8s.Client, values map[string]interface{}) error {
	upgradeParams := helm.UpgradeParameters{
		Namespace:   k.params.Namespace,
		Name:        k.params.HelmReleaseName,
		Values:      values,
		ResetValues: false,
		ReuseValues: true,
	}

	_, err := helm.Upgrade(ctx, client.HelmActionConfig, upgradeParams)
	if err != nil {
		return err
	}
	return nil
}

func (k *K8sClusterMesh) checkConnectionMode() error {
	validModes := []string{
		defaults.ClusterMeshConnectionModeBidirectional,
		defaults.ClusterMeshConnectionModeMesh,
		defaults.ClusterMeshConnectionModeUnicast,
	}

	for _, mode := range validModes {
		if k.params.ConnectionMode == mode {
			return nil
		}
	}

	k.Log("❌ %s is not a correct connection mode.", k.params.ConnectionMode)
	k.Log("Available connection modes: %s", strings.Join(validModes, ", "))
	return errors.New("Bad connection mode")
}

// ConnectWithHelm enables clustermesh using a Helm Upgrade
// action. Certificates are generated via the Helm chart's cronJob
// (certgen) mode. As with classic mode, only autodetected IP-based
// clustermesh-apiserver Service endpoints are currently supported.
func (k *K8sClusterMesh) ConnectWithHelm(ctx context.Context) error {
	localClient := k.client.(*k8s.Client)
	err := k.checkConnectionMode()
	if err != nil {
		return err
	}

	localRelease, err := getRelease(localClient, k.params)
	if err != nil {
		k.Log("❌ Unable to find Helm release for the target cluster")
		return err
	}

	remoteClients, err := k.getRemoteClients()
	if err != nil {
		return err
	}

	clusterState, err := processLocalClient(ctx, localRelease)
	if err != nil {
		return err
	}

	err = k.processRemoteClients(ctx, remoteClients, localClient, clusterState)
	if err != nil {
		return err
	}

	err = processRemoteHelmValuesMesh(clusterState)
	if err != nil {
		return err
	}

	err = k.connectLocalWithHelm(ctx, localClient, clusterState)
	if err != nil {
		return err
	}

	err = k.connectRemoteWithHelm(ctx, localClient.ClusterName(), remoteClients, clusterState)
	if err != nil {
		return err
	}
	k.displayCompleteMessage(localClient, remoteClients, clusterState)
	return nil
}

func (k *K8sClusterMesh) displayCompleteMessage(localClient *k8s.Client, remoteClients []*k8s.Client, state *ClusterState) {
	switch k.params.ConnectionMode {
	case defaults.ClusterMeshConnectionModeBidirectional:
		for _, remoteClient := range remoteClients {
			k.Log("✅ Connected cluster %s <=> %s!", localClient.ClusterName(), remoteClient.ClusterName())
		}
	case defaults.ClusterMeshConnectionModeMesh:
		k.Log("✅ Connected clusters %s, and %s!", strings.Join(state.remoteClusterNames, ", "), localClient.ClusterName())
	case defaults.ClusterMeshConnectionModeUnicast:
		for _, remoteClient := range remoteClients {
			k.Log("✅ Connected cluster %s => %s!", localClient.ClusterName(), remoteClient.ClusterName())
		}
	}
}

func (k *K8sClusterMesh) connectRemoteWithHelm(ctx context.Context, clusterName string, remoteClients []*k8s.Client, state *ClusterState) error {
	var rc []*k8s.Client
	var cn []string
	var helmValues []map[string]interface{}

	switch k.params.ConnectionMode {
	case defaults.ClusterMeshConnectionModeBidirectional:
		rc = remoteClients
		helmValues = state.remoteHelmValuesBD
		cn = []string{clusterName}
	case defaults.ClusterMeshConnectionModeMesh:
		rc = remoteClients
		helmValues = state.remoteHelmValuesMesh
		cn = append(state.remoteClusterNames, clusterName)
	}

	for i, remoteClient := range rc {
		err := k.connectSingleRemoteWithHelm(ctx, remoteClient, cn, helmValues[i])
		if err != nil {
			return err
		}
	}
	return nil
}

func (k *K8sClusterMesh) connectSingleRemoteWithHelm(ctx context.Context, remoteClient *k8s.Client, clusterNames []string, helmValues map[string]interface{}) error {
	clusterNamesExceptRemote := removeStringFromSlice(remoteClient.ClusterName(), clusterNames)
	k.Log("ℹ️ Configuring Cilium in cluster %s to connect to cluster %s",
		remoteClient.ClusterName(), strings.Join(clusterNamesExceptRemote, ","))
	err := k.helmUpgrade(ctx, remoteClient, helmValues)
	if err != nil {
		return err
	}
	return nil
}

func (k *K8sClusterMesh) getRemoteClusterNamesAi(ctx context.Context, remoteClients []*k8s.Client) (*ClusterState, error) {
	state := &ClusterState{}

	for _, remoteClient := range remoteClients {
		aiRemote, err := k.shallowExtractAccessInfo(ctx, remoteClient)
		if err != nil {
			return state, err
		}
		state.remoteClusterNamesAi = append(state.remoteClusterNamesAi, aiRemote.ClusterName)
	}

	return state, nil
}

func (k *K8sClusterMesh) retrieveRemoteHelmValues(ctx context.Context, remoteClients []*k8s.Client, state *ClusterState) error {
	aiLocal, err := k.shallowExtractAccessInfo(ctx, k.client.(*k8s.Client))
	if err != nil {
		return err
	}
	remoteClusterNames := []string{aiLocal.ClusterName}
	if k.params.ConnectionMode == defaults.ClusterMeshConnectionModeMesh {
		remoteClusterNames = append(remoteClusterNames, state.remoteClusterNamesAi...)
	}
	for _, remoteClient := range remoteClients {
		remoteRelease, err := getRelease(remoteClient, k.params)
		if err != nil {
			k.Log("❌ Unable to find Helm release for the remote cluster")
			return err
		}
		// Modify the clustermesh config to remove the intended cluster if any
		remoteHelmValues, err := removeFromClustermeshConfig(remoteRelease.Config, remoteClusterNames)
		if err != nil {
			return err
		}
		if state.remoteHelmValuesDelete == nil {
			state.remoteHelmValuesDelete = make(map[*k8s.Client]map[string]interface{})
		}
		state.remoteHelmValuesDelete[remoteClient] = remoteHelmValues
		state.remoteClusterNames = append(state.remoteClusterNames, remoteClient.ClusterName())
	}
	return nil
}

func removeStringFromSlice(name string, names []string) []string {
	namesCopy := append([]string{}, names...)
	namesCopy = slices.DeleteFunc(namesCopy, func(n string) bool {
		return n == name
	})
	return namesCopy
}

func (k *K8sClusterMesh) valueOfFromClusterName(clusterName string, remoteClusterName string, remoteClusterNames []string) string {
	cn := clusterName
	if k.params.ConnectionMode == defaults.ClusterMeshConnectionModeMesh {
		clusterNamesExceptRemote := removeStringFromSlice(remoteClusterName, remoteClusterNames)
		clusterNamesExceptRemote = append(clusterNamesExceptRemote, clusterName)
		cn = strings.Join(clusterNamesExceptRemote, ",")
	}
	return cn
}

func (k *K8sClusterMesh) disconnectRemoteWithHelm(ctx context.Context, clusterName string, state *ClusterState) error {
	if k.params.ConnectionMode == defaults.ClusterMeshConnectionModeUnicast {
		return nil
	}
	for remoteClient, helmValues := range state.remoteHelmValuesDelete {
		cn := k.valueOfFromClusterName(clusterName, remoteClient.ClusterName(), state.remoteClusterNames)
		k.Log("ℹ️ Configuring Cilium in cluster %s to disconnect from cluster %s",
			remoteClient.ClusterName(), cn)
		err := k.helmUpgrade(ctx, remoteClient, helmValues)
		if err != nil {
			return err
		}
	}
	return nil
}

func (k *K8sClusterMesh) DisconnectWithHelm(ctx context.Context) error {
	localClient := k.client.(*k8s.Client)
	err := k.checkConnectionMode()
	if err != nil {
		return err
	}

	localRelease, err := getRelease(localClient, k.params)
	if err != nil {
		k.Log("❌ Unable to find Helm release for the target cluster")
		return err
	}

	remoteClients, err := k.getRemoteClients()
	if err != nil {
		return err
	}
	clusterState, err := k.getRemoteClusterNamesAi(ctx, remoteClients)
	if err != nil {
		return err
	}

	// Modify the clustermesh config to remove the intended cluster if any
	localHelmValues, err := removeFromClustermeshConfig(localRelease.Config, clusterState.remoteClusterNamesAi)
	if err != nil {
		return err
	}

	err = k.retrieveRemoteHelmValues(ctx, remoteClients, clusterState)
	if err != nil {
		return err
	}

	k.Log("ℹ️ Configuring Cilium in cluster %s to disconnect from cluster %s",
		localClient.ClusterName(), strings.Join(clusterState.remoteClusterNames, ","))
	err = k.helmUpgrade(ctx, localClient, localHelmValues)
	if err != nil {
		return err
	}
	err = k.disconnectRemoteWithHelm(ctx, localClient.ClusterName(), clusterState)
	if err != nil {
		return err
	}

	k.displayDisconnectedCompleteMessage(localClient, remoteClients, clusterState)

	return nil
}

func (k *K8sClusterMesh) displayDisconnectedCompleteMessage(localClient *k8s.Client, remoteClients []*k8s.Client, state *ClusterState) {
	switch k.params.ConnectionMode {
	case defaults.ClusterMeshConnectionModeBidirectional:
		for _, remoteClient := range remoteClients {
			k.Log("✅ Disconnected clusters %s <x> %s!", localClient.ClusterName(), remoteClient.ClusterName())
		}
	case defaults.ClusterMeshConnectionModeMesh:
		k.Log("✅ Disconnected clusters %s, and %s!", strings.Join(state.remoteClusterNames, ", "), localClient.ClusterName())
	case defaults.ClusterMeshConnectionModeUnicast:
		for _, remoteClient := range remoteClients {
			k.Log("✅ Disconnected clusters %s x> %s!", localClient.ClusterName(), remoteClient.ClusterName())
		}
	}
}

func getOldClusters(values map[string]interface{}) ([]map[string]interface{}, error) {
	// get current clusters config slice, if it exists
	c, found, err := unstructured.NestedFieldCopy(values, "clustermesh", "config", "clusters")
	if err != nil {
		return nil, fmt.Errorf("existing clustermesh.config is invalid")
	}
	if !found || c == nil {
		c = []interface{}{}
	}

	// parse the existing config slice
	oldClusters := make([]map[string]interface{}, 0)
	cs, ok := c.([]interface{})
	if !ok {
		return nil, fmt.Errorf("existing clustermesh.config.clusters array is invalid")
	}
	for _, m := range cs {
		cluster, ok := m.(map[string]interface{})
		if !ok {
			return nil, fmt.Errorf("existing clustermesh.config.clusters array is invalid")
		}
		oldClusters = append(oldClusters, cluster)
	}

	return oldClusters, nil
}

func getCluster(ai *accessInformation, configTLS bool) map[string]interface{} {
	remoteCluster := map[string]interface{}{
		"name": ai.ClusterName,
		"ips":  []string{ai.ServiceIPs[0]},
		"port": ai.ServicePort,
	}

	// Only add TLS configuration if requested (probably because CA
	// certs do not match among clusters). Note that this is a DEGRADED
	// mode of operation in which client certificates will not be
	// renewed automatically and cross-cluster Hubble does not operate.
	if configTLS {
		remoteCluster["tls"] = map[string]interface{}{
			"cert":   base64.StdEncoding.EncodeToString(ai.ClientCert),
			"key":    base64.StdEncoding.EncodeToString(ai.ClientKey),
			"caCert": base64.StdEncoding.EncodeToString(ai.CA),
		}
	}

	return remoteCluster
}

func mergeClusters(
	oldClusters []map[string]interface{}, newClusters []map[string]interface{}, exceptCluster string) (map[string]interface{}, error) {
	clusters := map[string]map[string]interface{}{}
	for _, c := range oldClusters {
		name, ok := c["name"].(string)
		if !ok {
			return nil, fmt.Errorf("existing clustermesh.config.clusters array is invalid")
		}
		clusters[name] = c
	}
	for _, c := range newClusters {
		if c["name"].(string) != exceptCluster {
			clusters[c["name"].(string)] = c
		}
	}

	outputClusters := make([]map[string]interface{}, 0)
	for _, v := range clusters {
		outputClusters = append(outputClusters, v)
	}

	newValues := map[string]interface{}{
		"clustermesh": map[string]interface{}{
			"config": map[string]interface{}{
				"enabled":  true,
				"clusters": outputClusters,
			},
		},
	}
	return newValues, nil
}

func removeFromClustermeshConfig(values map[string]any, clusterNames []string) (map[string]any, error) {
	// get current clusters config slice, if it exists
	c, found, err := unstructured.NestedFieldCopy(values, "clustermesh", "config", "clusters")
	if err != nil {
		return nil, fmt.Errorf("existing clustermesh.config is invalid")
	}
	if !found || c == nil {
		c = []any{}
	}

	cs, ok := c.([]any)
	if !ok {
		return nil, fmt.Errorf("existing clustermesh.config.clusters array is invalid")
	}
	outputClusters := make([]map[string]any, 0, len(cs))
	for _, m := range cs {
		cluster, ok := m.(map[string]any)
		if !ok {
			return nil, fmt.Errorf("existing clustermesh.config.clusters map is invalid")
		}
		name, ok := cluster["name"].(string)
		if ok && slices.Contains(clusterNames, name) {
			continue
		}
		outputClusters = append(outputClusters, cluster)
	}

	newValues := map[string]any{
		"clustermesh": map[string]any{
			"config": map[string]any{
				"enabled":  true,
				"clusters": outputClusters,
			},
		},
	}

	return newValues, nil
}<|MERGE_RESOLUTION|>--- conflicted
+++ resolved
@@ -18,10 +18,6 @@
 	"net"
 	"os"
 	"slices"
-<<<<<<< HEAD
-	"sort"
-=======
->>>>>>> 75693aae
 	"strconv"
 	"strings"
 	"text/tabwriter"
