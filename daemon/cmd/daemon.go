// Copyright 2016-2021 Authors of Cilium
//
// Licensed under the Apache License, Version 2.0 (the "License");
// you may not use this file except in compliance with the License.
// You may obtain a copy of the License at
//
//     http://www.apache.org/licenses/LICENSE-2.0
//
// Unless required by applicable law or agreed to in writing, software
// distributed under the License is distributed on an "AS IS" BASIS,
// WITHOUT WARRANTIES OR CONDITIONS OF ANY KIND, either express or implied.
// See the License for the specific language governing permissions and
// limitations under the License.

package cmd

import (
	"context"
	"fmt"
	"net"
	"os"
	"runtime"
	"sync"
	"time"

	"github.com/cilium/cilium/api/v1/models"
	health "github.com/cilium/cilium/cilium-health/launch"
	"github.com/cilium/cilium/pkg/bandwidth"
	"github.com/cilium/cilium/pkg/bpf"
	"github.com/cilium/cilium/pkg/clustermesh"
	"github.com/cilium/cilium/pkg/controller"
	"github.com/cilium/cilium/pkg/counter"
	"github.com/cilium/cilium/pkg/crypto/certificatemanager"
	"github.com/cilium/cilium/pkg/datapath"
	linuxdatapath "github.com/cilium/cilium/pkg/datapath/linux"
	linuxrouting "github.com/cilium/cilium/pkg/datapath/linux/routing"
	"github.com/cilium/cilium/pkg/datapath/loader"
	datapathOption "github.com/cilium/cilium/pkg/datapath/option"
	"github.com/cilium/cilium/pkg/debug"
	"github.com/cilium/cilium/pkg/defaults"
	"github.com/cilium/cilium/pkg/endpoint/regeneration"
	"github.com/cilium/cilium/pkg/endpointmanager"
	"github.com/cilium/cilium/pkg/envoy"
	"github.com/cilium/cilium/pkg/fqdn"
	"github.com/cilium/cilium/pkg/hubble/observer"
	"github.com/cilium/cilium/pkg/identity"
	"github.com/cilium/cilium/pkg/identity/cache"
	"github.com/cilium/cilium/pkg/identity/identitymanager"
	"github.com/cilium/cilium/pkg/ipam"
	ipamOption "github.com/cilium/cilium/pkg/ipam/option"
	"github.com/cilium/cilium/pkg/ipcache"
	"github.com/cilium/cilium/pkg/k8s"
	k8sConst "github.com/cilium/cilium/pkg/k8s/apis/cilium.io"
	"github.com/cilium/cilium/pkg/k8s/watchers"
	"github.com/cilium/cilium/pkg/labels"
	"github.com/cilium/cilium/pkg/lock"
	"github.com/cilium/cilium/pkg/logging"
	"github.com/cilium/cilium/pkg/logging/logfields"
	"github.com/cilium/cilium/pkg/maps/ctmap"
	"github.com/cilium/cilium/pkg/maps/eppolicymap"
	ipcachemap "github.com/cilium/cilium/pkg/maps/ipcache"
	"github.com/cilium/cilium/pkg/maps/lbmap"
	"github.com/cilium/cilium/pkg/maps/policymap"
	"github.com/cilium/cilium/pkg/maps/sockmap"
	"github.com/cilium/cilium/pkg/metrics"
	monitoragent "github.com/cilium/cilium/pkg/monitor/agent"
	monitorAPI "github.com/cilium/cilium/pkg/monitor/api"
	"github.com/cilium/cilium/pkg/mtu"
	"github.com/cilium/cilium/pkg/node"
	nodemanager "github.com/cilium/cilium/pkg/node/manager"
	nodeStore "github.com/cilium/cilium/pkg/node/store"
	nodeTypes "github.com/cilium/cilium/pkg/node/types"
	"github.com/cilium/cilium/pkg/nodediscovery"
	"github.com/cilium/cilium/pkg/option"
	"github.com/cilium/cilium/pkg/policy"
	policyApi "github.com/cilium/cilium/pkg/policy/api"
	"github.com/cilium/cilium/pkg/probe"
	"github.com/cilium/cilium/pkg/proxy"
	"github.com/cilium/cilium/pkg/rate"
	"github.com/cilium/cilium/pkg/redirectpolicy"
	"github.com/cilium/cilium/pkg/service"
	serviceStore "github.com/cilium/cilium/pkg/service/store"
	"github.com/cilium/cilium/pkg/sockops"
	"github.com/cilium/cilium/pkg/status"
	"github.com/cilium/cilium/pkg/trigger"
	cnitypes "github.com/cilium/cilium/plugins/cilium-cni/types"

	"github.com/sirupsen/logrus"
	"golang.org/x/sync/semaphore"
)

const (
	// AutoCIDR indicates that a CIDR should be allocated
	AutoCIDR = "auto"
)

// Daemon is the cilium daemon that is in charge of perform all necessary plumbing,
// monitoring when a LXC starts.
type Daemon struct {
	ctx              context.Context
	cancel           context.CancelFunc
	buildEndpointSem *semaphore.Weighted
	l7Proxy          *proxy.Proxy
	svc              *service.Service
	policy           *policy.Repository
	preFilter        datapath.PreFilter

	statusCollectMutex lock.RWMutex
	statusResponse     models.StatusResponse
	statusCollector    *status.Collector

	monitorAgent *monitoragent.Agent
	ciliumHealth *health.CiliumHealth

	// dnsNameManager tracks which api.FQDNSelector are present in policy which
	// apply to locally running endpoints.
	dnsNameManager *fqdn.NameManager

	// Used to synchronize generation of daemon's BPF programs and endpoint BPF
	// programs.
	compilationMutex *lock.RWMutex

	// prefixLengths tracks a mapping from CIDR prefix length to the count
	// of rules that refer to that prefix length.
	prefixLengths *counter.PrefixLengthCounter

	clustermesh *clustermesh.ClusterMesh

	mtuConfig     mtu.Configuration
	policyTrigger *trigger.Trigger

	// datapath is the underlying datapath implementation to use to
	// implement all aspects of an agent
	datapath datapath.Datapath

	// nodeDiscovery defines the node discovery logic of the agent
	nodeDiscovery *nodediscovery.NodeDiscovery

	// ipam is the IP address manager of the agent
	ipam *ipam.IPAM

	netConf *cnitypes.NetConf

	endpointManager *endpointmanager.EndpointManager

	identityAllocator *cache.CachingIdentityAllocator

	k8sWatcher *watchers.K8sWatcher

	// healthEndpointRouting is the information required to set up the health
	// endpoint's routing in ENI or Azure IPAM mode
	healthEndpointRouting *linuxrouting.RoutingInfo

	hubbleObserver *observer.LocalObserverServer

	// k8sCachesSynced is closed when all essential Kubernetes caches have
	// been fully synchronized
	k8sCachesSynced <-chan struct{}

	// endpointCreations is a map of all currently ongoing endpoint
	// creation events
	endpointCreations *endpointCreationManager

	redirectPolicyManager *redirectpolicy.Manager

	apiLimiterSet *rate.APILimiterSet
}

// GetPolicyRepository returns the policy repository of the daemon
func (d *Daemon) GetPolicyRepository() *policy.Repository {
	return d.policy
}

// DebugEnabled returns if debug mode is enabled.
func (d *Daemon) DebugEnabled() bool {
	return option.Config.Opts.IsEnabled(option.Debug)
}

// GetCIDRPrefixLengths returns the sorted list of unique prefix lengths used
// by CIDR policies.
func (d *Daemon) GetCIDRPrefixLengths() (s6, s4 []int) {
	return d.prefixLengths.ToBPFData()
}

// GetOptions returns the datapath configuration options of the daemon.
func (d *Daemon) GetOptions() *option.IntOptions {
	return option.Config.Opts
}

// GetCompilationLock returns the mutex responsible for synchronizing compilation
// of BPF programs.
func (d *Daemon) GetCompilationLock() *lock.RWMutex {
	return d.compilationMutex
}

func (d *Daemon) init() error {
	globalsDir := option.Config.GetGlobalsDir()
	if err := os.MkdirAll(globalsDir, defaults.RuntimePathRights); err != nil {
		log.WithError(err).WithField(logfields.Path, globalsDir).Fatal("Could not create runtime directory")
	}

	if err := os.Chdir(option.Config.StateDir); err != nil {
		log.WithError(err).WithField(logfields.Path, option.Config.StateDir).Fatal("Could not change to runtime directory")
	}

	// Remove any old sockops and re-enable with _new_ programs if flag is set
	sockops.SockmapDisable()
	sockops.SkmsgDisable()

	if !option.Config.DryMode {
		bandwidth.InitBandwidthManager()

		if err := d.createNodeConfigHeaderfile(); err != nil {
			return err
		}

		if option.Config.SockopsEnable {
			eppolicymap.CreateEPPolicyMap()
			if err := sockops.SockmapEnable(); err != nil {
				log.WithError(err).Error("Failed to enable Sockmap")
			} else if err := sockops.SkmsgEnable(); err != nil {
				log.WithError(err).Error("Failed to enable Sockmsg")
			} else {
				sockmap.SockmapCreate()
			}
		}

		if err := d.Datapath().Loader().Reinitialize(d.ctx, d, d.mtuConfig.GetDeviceMTU(), d.Datapath(), d.l7Proxy); err != nil {
			return err
		}
	}

	return nil
}

// createPrefixLengthCounter wraps around the counter library, providing
// references to prefix lengths that will always be present.
func createPrefixLengthCounter() *counter.PrefixLengthCounter {
	max6, max4 := ipcachemap.IPCache.GetMaxPrefixLengths()
	return counter.DefaultPrefixLengthCounter(max6, max4)
}

// NewDaemon creates and returns a new Daemon with the parameters set in c.
func NewDaemon(ctx context.Context, epMgr *endpointmanager.EndpointManager, dp datapath.Datapath) (*Daemon, *endpointRestoreState, error) {

	dCtx, cancel := context.WithCancel(ctx)
	// Pass the cancel to our signal handler directly so that it's canceled
	// before we run the cleanup functions (see `cleanup.go` for implementation).
	cleaner.SetCancelFunc(cancel)

	var (
		err           error
		netConf       *cnitypes.NetConf
		configuredMTU = option.Config.MTU
	)

	bootstrapStats.daemonInit.Start()

	// Validate the daemon-specific global options.
	if err := option.Config.Validate(); err != nil {
		return nil, nil, fmt.Errorf("invalid daemon configuration: %s", err)
	}

	if option.Config.ReadCNIConfiguration != "" {
		netConf, err = cnitypes.ReadNetConf(option.Config.ReadCNIConfiguration)
		if err != nil {
			log.WithError(err).Fatal("Unable to read CNI configuration")
		}

		if netConf.MTU != 0 {
			configuredMTU = netConf.MTU
			log.WithField("mtu", configuredMTU).Info("Overwriting MTU based on CNI configuration")
		}
	}

	apiLimiterSet, err := rate.NewAPILimiterSet(option.Config.APIRateLimit, apiRateLimitDefaults, &apiRateLimitingMetrics{})
	if err != nil {
		log.WithError(err).Fatal("Unable to configure API rate limiting")
	}

	ctmap.InitMapInfo(option.Config.CTMapEntriesGlobalTCP, option.Config.CTMapEntriesGlobalAny,
		option.Config.EnableIPv4, option.Config.EnableIPv6,
	)
	policymap.InitMapInfo(option.Config.PolicyMapEntries)
	lbmap.Init(lbmap.InitParams{
		IPv4: option.Config.EnableIPv4,
		IPv6: option.Config.EnableIPv6,

		MaxSockRevNatMapEntries: option.Config.SockRevNatEntries,
		MaxEntries:              option.Config.LBMapEntries,
	})

	if option.Config.DryMode == false {
		if err := bpf.ConfigureResourceLimits(); err != nil {
			log.WithError(err).Fatal("Unable to set memory resource limits")
		}
	}

	authKeySize, encryptKeyID, err := setupIPSec()
	if err != nil {
		return nil, nil, fmt.Errorf("unable to setup encryption: %s", err)
	}

<<<<<<< HEAD
=======
	var mtuConfig mtu.Configuration
	externalIP := node.GetIPv4()
	if externalIP == nil {
		externalIP = node.GetIPv6()
	}
	// ExternalIP could be nil but we are covering that case inside NewConfiguration
	mtuConfig = mtu.NewConfiguration(authKeySize, option.Config.EnableIPSec, option.Config.Tunnel != option.TunnelDisabled, configuredMTU, externalIP)

>>>>>>> 7e5a97f5
	nodeMngr, err := nodemanager.NewManager("all", dp.Node(), ipcache.IPIdentityCache, option.Config)
	if err != nil {
		return nil, nil, err
	}

	identity.IterateReservedIdentities(func(_ string, _ identity.NumericIdentity) {
		metrics.Identity.Inc()
	})
	if option.Config.EnableWellKnownIdentities {
		// Must be done before calling policy.NewPolicyRepository() below.
		num := identity.InitWellKnownIdentities(option.Config)
		metrics.Identity.Add(float64(num))
	}

	nd := nodediscovery.NewNodeDiscovery(nodeMngr, netConf)

	d := Daemon{
		ctx:               dCtx,
		cancel:            cancel,
		prefixLengths:     createPrefixLengthCounter(),
		buildEndpointSem:  semaphore.NewWeighted(int64(numWorkerThreads())),
		compilationMutex:  new(lock.RWMutex),
		netConf:           netConf,
		datapath:          dp,
		endpointCreations: newEndpointCreationManager(),
		apiLimiterSet:     apiLimiterSet,
	}

	d.svc = service.NewService(&d)

	d.identityAllocator = cache.NewCachingIdentityAllocator(&d)
	d.policy = policy.NewPolicyRepository(d.identityAllocator.GetIdentityCache(),
		certificatemanager.NewManager(option.Config.CertDirectory, k8s.Client()))
	d.policy.SetEnvoyRulesFunc(envoy.GetEnvoyHTTPRules)

	// Propagate identity allocator down to packages which themselves do not
	// have types to which we can add an allocator member.
	//
	// TODO: convert these package level variables to types for easier unit
	// testing in the future.
	ipcache.IdentityAllocator = d.identityAllocator
	proxy.Allocator = d.identityAllocator

	d.endpointManager = epMgr
	d.endpointManager.InitMetrics()

	d.redirectPolicyManager = redirectpolicy.NewRedirectPolicyManager(d.svc)

	d.k8sWatcher = watchers.NewK8sWatcher(
		d.endpointManager,
		d.nodeDiscovery.Manager,
		&d,
		d.policy,
		d.svc,
		d.datapath,
		d.redirectPolicyManager,
		option.Config,
	)

	d.redirectPolicyManager.RegisterSvcCache(&d.k8sWatcher.K8sSvcCache)
	d.redirectPolicyManager.RegisterGetStores(d.k8sWatcher)

	bootstrapStats.daemonInit.End(true)

	// Delete BPF programs on exit if running in tandem with Flannel.
	if option.Config.FlannelUninstallOnExit {
		cleaner.cleanupFuncs.Add(func() {
			for _, ep := range d.endpointManager.GetEndpoints() {
				ep.DeleteBPFProgramLocked()
			}
		})
	}
	// Stop all endpoints (its goroutines) on exit.
	cleaner.cleanupFuncs.Add(func() {
		for _, ep := range d.endpointManager.GetEndpoints() {
			ep.Stop()
		}
	})

	// Do the partial kube-proxy replacement initialization before creating BPF
	// maps. Otherwise, some maps might not be created (e.g. session affinity).
	// finishKubeProxyReplacementInit(), which is called later after the device
	// detection, might disable BPF NodePort and friends. But this is fine, as
	// the feature does not influence the decision which BPF maps should be
	// created.
	isKubeProxyReplacementStrict := initKubeProxyReplacementOptions()

	// Open or create BPF maps.
	bootstrapStats.mapsInit.Start()
	err = d.initMaps()
	bootstrapStats.mapsInit.EndError(err)
	if err != nil {
		log.WithError(err).Error("Error while opening/creating BPF maps")
		return nil, nil, err
	}

	// Read the service IDs of existing services from the BPF map and
	// reserve them. This must be done *before* connecting to the
	// Kubernetes apiserver and serving the API to ensure service IDs are
	// not changing across restarts or that a new service could accidentally
	// use an existing service ID.
	// Also, create missing v2 services from the corresponding legacy ones.
	if option.Config.RestoreState && !option.Config.DryMode {
		bootstrapStats.restore.Start()
		d.svc.RestoreServices()
		bootstrapStats.restore.End(true)
	}

	t, err := trigger.NewTrigger(trigger.Parameters{
		Name:            "policy_update",
		MetricsObserver: &policyTriggerMetrics{},
		MinInterval:     option.Config.PolicyTriggerInterval,
		TriggerFunc:     d.policyUpdateTrigger,
	})
	if err != nil {
		return nil, nil, err
	}
	d.policyTrigger = t

	debug.RegisterStatusObject("k8s-service-cache", &d.k8sWatcher.K8sSvcCache)
	debug.RegisterStatusObject("ipam", d.ipam)
	debug.RegisterStatusObject("ongoing-endpoint-creations", d.endpointCreations)

	d.k8sWatcher.RunK8sServiceHandler()
	treatRemoteNodeAsHost := option.Config.AlwaysAllowLocalhost() && !option.Config.EnableRemoteNodeIdentity
	policyApi.InitEntities(option.Config.ClusterName, treatRemoteNodeAsHost)

	// Start the proxy before we restore endpoints so that we can inject the
	// daemon's proxy into each endpoint.
	bootstrapStats.proxyStart.Start()
	// FIXME: Make the port range configurable.
	if option.Config.EnableL7Proxy {
		d.l7Proxy = proxy.StartProxySupport(10000, 20000, option.Config.RunDir,
			&d, option.Config.AgentLabels, d.datapath, d.endpointManager)
	} else {
		log.Info("L7 proxies are disabled")
	}
	bootstrapStats.proxyStart.End(true)

	bootstrapStats.restore.Start()
	// fetch old endpoints before k8s is configured.
	restoredEndpoints, err := d.fetchOldEndpoints(option.Config.StateDir)
	if err != nil {
		log.WithError(err).Error("Unable to read existing endpoints")
	}
	bootstrapStats.restore.End(true)

	bootstrapStats.fqdn.Start()
	err = d.bootstrapFQDN(restoredEndpoints.possible, option.Config.ToFQDNsPreCache)
	if err != nil {
		bootstrapStats.fqdn.EndError(err)
		return nil, restoredEndpoints, err
	}
	bootstrapStats.fqdn.End(true)

	if k8s.IsEnabled() {
		bootstrapStats.k8sInit.Start()
		// Errors are handled inside WaitForCRDsToRegister. It will fatal on a
		// context deadline or if the context has been cancelled, the context's
		// error will be returned. Otherwise, it succeeded.
		if err := d.k8sWatcher.WaitForCRDsToRegister(d.ctx); err != nil {
			return nil, restoredEndpoints, err
		}

		if option.Config.IPAM == ipamOption.IPAMClusterPool {
			// Create the CiliumNode custom resource. This call will block until
			// the custom resource has been created
			nd.UpdateCiliumNodeResource()
		}

		if err := k8s.WaitForNodeInformation(); err != nil {
			log.WithError(err).Fatal("Unable to connect to get node spec from apiserver")
		}

		// Kubernetes demands that the localhost can always reach local
		// pods. Therefore unless the AllowLocalhost policy is set to a
		// specific mode, always allow localhost to reach local
		// endpoints.
		if option.Config.AllowLocalhost == option.AllowLocalhostAuto {
			option.Config.AllowLocalhost = option.AllowLocalhostAlways
			log.Info("k8s mode: Allowing localhost to reach local endpoints")
		}

		bootstrapStats.k8sInit.End(true)
	}

	// Perform an early probe on the underlying kernel on whether BandwidthManager
	// can be supported or not. This needs to be done before handleNativeDevices()
	// as BandwidthManager needs these to be available for setup.
	bandwidth.ProbeBandwidthManager()

	// The kube-proxy replacement and host-fw devices detection should happen after
	// establishing a connection to kube-apiserver, but before starting a k8s watcher.
	// This is because the device detection requires self (Cilium)Node object,
	// and the k8s service watcher depends on option.Config.EnableNodePort flag
	// which can be modified after the device detection.
	handleNativeDevices(isKubeProxyReplacementStrict)
	finishKubeProxyReplacementInit(isKubeProxyReplacementStrict)

	var mtuConfig mtu.Configuration
	externalIP := node.GetExternalIPv4()
	if externalIP == nil {
		externalIP = node.GetIPv6()
	}
	// ExternalIP could be nil but we are covering that case inside NewConfiguration
	mtuConfig = mtu.NewConfiguration(authKeySize, option.Config.EnableIPSec, option.Config.Tunnel != option.TunnelDisabled, configuredMTU, externalIP)

	d.mtuConfig = mtuConfig

	nd.LocalConfig.MtuConfig = mtuConfig
	d.nodeDiscovery = nd

	// Launch the K8s watchers in parallel as we continue to process other
	// daemon options.
	if k8s.IsEnabled() {
		bootstrapStats.k8sInit.Start()
		d.k8sCachesSynced = d.k8sWatcher.InitK8sSubsystem(d.ctx)
		bootstrapStats.k8sInit.End(true)
	}

	// BPF masquerade depends on BPF NodePort and require host-reachable svc to
	// be fully enabled in the tunneling mode, so the following checks should
	// happen after invoking initKubeProxyReplacementOptions().
	if option.Config.EnableIPv4Masquerade && option.Config.EnableBPFMasquerade &&
		(!option.Config.EnableNodePort || option.Config.EgressMasqueradeInterfaces != "" ||
			(option.Config.Tunnel != option.TunnelDisabled && !hasFullHostReachableServices())) {

		var msg string
		switch {
		case !option.Config.EnableNodePort:
			msg = fmt.Sprintf("BPF masquerade requires NodePort (--%s=\"true\").",
				option.EnableNodePort)
		// Remove the check after https://github.com/cilium/cilium/issues/12544 is fixed
		case option.Config.Tunnel != option.TunnelDisabled && !hasFullHostReachableServices():
			msg = fmt.Sprintf("BPF masquerade requires --%s to be fully enabled (TCP and UDP).",
				option.EnableHostReachableServices)
		case option.Config.EgressMasqueradeInterfaces != "":
			msg = fmt.Sprintf("BPF masquerade does not allow to specify devices via --%s (use --%s instead).",
				option.EgressMasqueradeInterfaces, option.Devices)
		}
		// ipt.InstallRules() (called by Reinitialize()) happens later than
		// this  statement, so it's OK to fallback to iptables-based MASQ.
		option.Config.EnableBPFMasquerade = false
		log.Warn(msg + " Falling back to iptables-based masquerading.")
	}
	if option.Config.EnableIPv4Masquerade && option.Config.EnableBPFMasquerade {
		// TODO(brb) nodeport + ipvlan constraints will be lifted once the SNAT BPF code has been refactored
		if option.Config.DatapathMode == datapathOption.DatapathModeIpvlan {
			log.Fatalf("BPF masquerade works only in veth mode (--%s=\"%s\"", option.DatapathMode, datapathOption.DatapathModeVeth)
		}
		if err := node.InitBPFMasqueradeAddrs(option.Config.Devices); err != nil {
			log.WithError(err).Fatal("Failed to determine BPF masquerade IPv4 addrs")
		}
	} else if option.Config.EnableIPMasqAgent {
		log.Fatalf("BPF ip-masq-agent requires --%s=\"true\" and --%s=\"true\"", option.Masquerade, option.EnableBPFMasquerade)
	} else if !option.Config.EnableIPv4Masquerade && option.Config.EnableBPFMasquerade {
		// There is not yet support for option.Config.EnableIPv6Masquerade
		log.Infof("Auto-disabling %q feature since IPv4 masquerading was generally disabled",
			option.EnableBPFMasquerade)
		option.Config.EnableBPFMasquerade = false
	}
	if option.Config.EnableIPMasqAgent {
		if !option.Config.EnableIPv4 {
			log.Fatalf("BPF ip-masq-agent requires IPv4 support (--%s=\"true\")", option.EnableIPv4Name)
		}
		if !probe.HaveFullLPM() {
			log.Fatal("BPF ip-masq-agent needs kernel 4.16 or newer")
		}
	}
	if option.Config.EnableHostFirewall && len(option.Config.Devices) == 0 {
		device, err := linuxdatapath.NodeDeviceNameWithDefaultRoute()
		if err != nil {
			msg := "Host firewall's external facing device could not be determined. Use --%s to specify."
			log.WithError(err).Fatalf(msg, option.Devices)
		}
		log.WithField(logfields.Interface, device).
			Info("Using auto-derived device for host firewall")
		option.Config.Devices = []string{device}
	}

	bootstrapStats.cleanup.Start()
	err = clearCiliumVeths()
	bootstrapStats.cleanup.EndError(err)
	if err != nil {
		log.WithError(err).Warning("Unable to clean stale endpoint interfaces")
	}

	// Must init kvstore before starting node discovery
	if option.Config.KVStore == "" {
		log.Info("Skipping kvstore configuration")
	} else {
		bootstrapStats.kvstore.Start()
		d.initKVStore()
		bootstrapStats.kvstore.End(true)
	}

	// Configure IPAM without using the configuration yet.
	d.configureIPAM()

	if option.Config.JoinCluster {
		if k8s.IsEnabled() {
			log.Fatalf("Cannot join a Cilium cluster (--%s) when configured as a Kubernetes node", option.JoinClusterName)
		}
		if option.Config.KVStore == "" {
			log.Fatalf("Joining a Cilium cluster (--%s) requires kvstore (--%s) be set", option.JoinClusterName, option.KVStore)
		}
		agentLabels := labels.NewLabelsFromModel(option.Config.AgentLabels).K8sStringMap()
		if option.Config.K8sNamespace != "" {
			agentLabels[k8sConst.PodNamespaceLabel] = option.Config.K8sNamespace
		}
		agentLabels[k8sConst.PodNameLabel] = nodeTypes.GetName()
		agentLabels[k8sConst.PolicyLabelCluster] = option.Config.ClusterName
		// Set configured agent labels to local node for node registration
		node.SetLabels(agentLabels)

		// This can override node addressing config, so do this before starting IPAM
		log.WithField(logfields.NodeName, nodeTypes.GetName()).Debug("Calling JoinCluster()")
		d.nodeDiscovery.JoinCluster(nodeTypes.GetName())

		// Start services watcher
		serviceStore.JoinClusterServices(&d.k8sWatcher.K8sSvcCache, option.Config)
	}

	// Start IPAM
	d.startIPAM()

	// restore endpoints before any IPs are allocated to avoid eventual IP
	// conflicts later on, otherwise any IP conflict will result in the
	// endpoint not being able to be restored.
	err = d.restoreOldEndpoints(restoredEndpoints, true)
	if err != nil {
		log.WithError(err).Error("Unable to restore existing endpoints")
	}
	bootstrapStats.restore.End(true)

	if err := d.allocateIPs(); err != nil {
		return nil, nil, err
	}

	// Must occur after d.allocateIPs(), see GH-14245 and its fix.
	d.nodeDiscovery.StartDiscovery(nodeTypes.GetName())

	// Annotation of the k8s node must happen after discovery of the
	// PodCIDR range and allocation of the health IPs.
	if k8s.IsEnabled() && option.Config.AnnotateK8sNode {
		bootstrapStats.k8sInit.Start()
		log.WithFields(logrus.Fields{
			logfields.V4Prefix:       node.GetIPv4AllocRange(),
			logfields.V6Prefix:       node.GetIPv6AllocRange(),
			logfields.V4HealthIP:     d.nodeDiscovery.LocalNode.IPv4HealthIP,
			logfields.V6HealthIP:     d.nodeDiscovery.LocalNode.IPv6HealthIP,
			logfields.V4CiliumHostIP: node.GetInternalIPv4Router(),
			logfields.V6CiliumHostIP: node.GetIPv6Router(),
		}).Info("Annotating k8s node")

		err := k8s.Client().AnnotateNode(nodeTypes.GetName(),
			encryptKeyID,
			node.GetIPv4AllocRange(), node.GetIPv6AllocRange(),
			d.nodeDiscovery.LocalNode.IPv4HealthIP, d.nodeDiscovery.LocalNode.IPv6HealthIP,
			node.GetInternalIPv4Router(), node.GetIPv6Router())
		if err != nil {
			log.WithError(err).Warning("Cannot annotate k8s node with CIDR range")
		}
		bootstrapStats.k8sInit.End(true)
	} else if !option.Config.AnnotateK8sNode {
		log.Debug("Annotate k8s node is disabled.")
	}

	// Trigger refresh and update custom resource in the apiserver with all restored endpoints.
	// Trigger after nodeDiscovery.StartDiscovery to avoid custom resource update conflict.
	if option.Config.IPAM == ipamOption.IPAMCRD || option.Config.IPAM == ipamOption.IPAMENI || option.Config.IPAM == ipamOption.IPAMAzure {
		if option.Config.EnableIPv6 {
			d.ipam.IPv6Allocator.RestoreFinished()
		}
		if option.Config.EnableIPv4 {
			d.ipam.IPv4Allocator.RestoreFinished()
		}
	}

	if option.Config.DatapathMode != datapathOption.DatapathModeLBOnly {
		// This needs to be done after the node addressing has been configured
		// as the node address is required as suffix.
		// well known identities have already been initialized above.
		// Ignore the channel returned by this function, as we want the global
		// identity allocator to run asynchronously.
		d.identityAllocator.InitIdentityAllocator(k8s.CiliumClient(), nil)

		d.bootstrapClusterMesh(nodeMngr)
	}

	// Must be done at least after initializing BPF LB-related maps
	// (lbmap.Init()).
	bootstrapStats.bpfBase.Start()
	err = d.init()
	bootstrapStats.bpfBase.EndError(err)
	if err != nil {
		log.WithError(err).Error("Error while initializing daemon")
		return nil, restoredEndpoints, err
	}

	// iptables rules can be updated only after d.init() intializes the iptables above.
	err = d.updateDNSDatapathRules()
	if err != nil {
		return nil, restoredEndpoints, err
	}

	// We can only start monitor agent once cilium_event has been set up.
	if option.Config.RunMonitorAgent {
		monitorAgent, err := monitoragent.NewAgent(d.ctx, defaults.MonitorBufferPages)
		if err != nil {
			return nil, nil, err
		}
		d.monitorAgent = monitorAgent

		if option.Config.EnableMonitor {
			err = monitoragent.ServeMonitorAPI(monitorAgent)
			if err != nil {
				return nil, nil, err
			}
		}
	}

	if err := d.syncEndpointsAndHostIPs(); err != nil {
		return nil, nil, err
	}

	// Start the controller for periodic sync. The purpose of the
	// controller is to ensure that endpoints and host IPs entries are
	// reinserted to the bpf maps if they are ever removed from them.
	controller.NewManager().UpdateController("sync-endpoints-and-host-ips",
		controller.ControllerParams{
			DoFunc: func(ctx context.Context) error {
				return d.syncEndpointsAndHostIPs()
			},
			RunInterval: time.Minute,
			Context:     d.ctx,
		})

	if err := loader.RestoreTemplates(option.Config.StateDir); err != nil {
		log.WithError(err).Error("Unable to restore previous BPF templates")
	}

	// Start watcher for endpoint IP --> identity mappings in key-value store.
	// this needs to be done *after* init() for the daemon in that function,
	// we populate the IPCache with the host's IP(s).
	ipcache.InitIPIdentityWatcher()
	identitymanager.Subscribe(d.policy)

	return &d, restoredEndpoints, nil
}

// WithDefaultEndpointManager creates the default endpoint manager with a
// functional endpoint synchronizer.
func WithDefaultEndpointManager() *endpointmanager.EndpointManager {
	return WithCustomEndpointManager(&watchers.EndpointSynchronizer{})
}

// WithCustomEndpointManager creates the custom endpoint manager with the
// provided endpoint synchronizer. This is useful for tests which want to mock
// out the real endpoint synchronizer.
func WithCustomEndpointManager(s endpointmanager.EndpointResourceSynchronizer) *endpointmanager.EndpointManager {
	return endpointmanager.NewEndpointManager(s)
}

func (d *Daemon) bootstrapClusterMesh(nodeMngr *nodemanager.Manager) {
	bootstrapStats.clusterMeshInit.Start()
	if path := option.Config.ClusterMeshConfig; path != "" {
		if option.Config.ClusterID == 0 {
			log.Info("Cluster-ID is not specified, skipping ClusterMesh initialization")
		} else {
			log.WithField("path", path).Info("Initializing ClusterMesh routing")
			clustermesh, err := clustermesh.NewClusterMesh(clustermesh.Configuration{
				Name:                  "clustermesh",
				ConfigDirectory:       path,
				NodeKeyCreator:        nodeStore.KeyCreator,
				ServiceMerger:         &d.k8sWatcher.K8sSvcCache,
				NodeManager:           nodeMngr,
				RemoteIdentityWatcher: d.identityAllocator,
			})
			if err != nil {
				log.WithError(err).Fatal("Unable to initialize ClusterMesh")
			}

			d.clustermesh = clustermesh
		}
	}
	bootstrapStats.clusterMeshInit.End(true)
}

// Close shuts down a daemon
func (d *Daemon) Close() {
	if d.policyTrigger != nil {
		d.policyTrigger.Shutdown()
	}
	d.nodeDiscovery.Close()
}

// TriggerReloadWithoutCompile causes all BPF programs and maps to be reloaded,
// without recompiling the datapath logic for each endpoint. It first attempts
// to recompile the base programs, and if this fails returns an error. If base
// program load is successful, it subsequently triggers regeneration of all
// endpoints and returns a waitgroup that may be used by the caller to wait for
// all endpoint regeneration to complete.
//
// If an error is returned, then no regeneration was successful. If no error
// is returned, then the base programs were successfully regenerated, but
// endpoints may or may not have successfully regenerated.
func (d *Daemon) TriggerReloadWithoutCompile(reason string) (*sync.WaitGroup, error) {
	log.Debugf("BPF reload triggered from %s", reason)
	if err := d.Datapath().Loader().Reinitialize(d.ctx, d, d.mtuConfig.GetDeviceMTU(), d.Datapath(), d.l7Proxy); err != nil {
		return nil, fmt.Errorf("Unable to recompile base programs from %s: %s", reason, err)
	}

	regenRequest := &regeneration.ExternalRegenerationMetadata{
		Reason:            reason,
		RegenerationLevel: regeneration.RegenerateWithDatapathLoad,
	}
	return d.endpointManager.RegenerateAllEndpoints(regenRequest), nil
}

func changedOption(key string, value option.OptionSetting, data interface{}) {
	d := data.(*Daemon)
	if key == option.Debug {
		// Set the debug toggle (this can be a no-op)
		logging.ConfigureLogLevel(d.DebugEnabled())
		// Reflect log level change to proxies
		proxy.ChangeLogLevel(logging.GetLevel(logging.DefaultLogger))
	}
	d.policy.BumpRevision() // force policy recalculation
}

// numWorkerThreads returns the number of worker threads with a minimum of 4.
func numWorkerThreads() int {
	ncpu := runtime.NumCPU()
	minWorkerThreads := 2

	if ncpu < minWorkerThreads {
		return minWorkerThreads
	}
	return ncpu
}

// SendNotification sends an agent notification to the monitor
func (d *Daemon) SendNotification(notification monitorAPI.AgentNotifyMessage) error {
	if option.Config.DryMode {
		return nil
	}
	return d.monitorAgent.SendEvent(monitorAPI.MessageTypeAgent, notification)
}

// GetNodeSuffix returns the suffix to be appended to kvstore keys of this
// agent
func (d *Daemon) GetNodeSuffix() string {
	var ip net.IP

	switch {
	case option.Config.EnableIPv4:
		ip = node.GetIPv4()
	case option.Config.EnableIPv6:
		ip = node.GetIPv6()
	}

	if ip == nil {
		log.Fatal("Node IP not available yet")
	}

	return ip.String()
}<|MERGE_RESOLUTION|>--- conflicted
+++ resolved
@@ -301,17 +301,6 @@
 		return nil, nil, fmt.Errorf("unable to setup encryption: %s", err)
 	}
 
-<<<<<<< HEAD
-=======
-	var mtuConfig mtu.Configuration
-	externalIP := node.GetIPv4()
-	if externalIP == nil {
-		externalIP = node.GetIPv6()
-	}
-	// ExternalIP could be nil but we are covering that case inside NewConfiguration
-	mtuConfig = mtu.NewConfiguration(authKeySize, option.Config.EnableIPSec, option.Config.Tunnel != option.TunnelDisabled, configuredMTU, externalIP)
-
->>>>>>> 7e5a97f5
 	nodeMngr, err := nodemanager.NewManager("all", dp.Node(), ipcache.IPIdentityCache, option.Config)
 	if err != nil {
 		return nil, nil, err
@@ -362,7 +351,7 @@
 
 	d.k8sWatcher = watchers.NewK8sWatcher(
 		d.endpointManager,
-		d.nodeDiscovery.Manager,
+		nd.Manager,
 		&d,
 		d.policy,
 		d.svc,
@@ -512,7 +501,7 @@
 	finishKubeProxyReplacementInit(isKubeProxyReplacementStrict)
 
 	var mtuConfig mtu.Configuration
-	externalIP := node.GetExternalIPv4()
+	externalIP := node.GetIPv4()
 	if externalIP == nil {
 		externalIP = node.GetIPv6()
 	}
